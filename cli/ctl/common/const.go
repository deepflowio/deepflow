/*
 * Copyright (c) 2022 Yunshan Networks
 *
 * Licensed under the Apache License, Version 2.0 (the "License");
 * you may not use this file except in compliance with the License.
 * You may obtain a copy of the License at
 *
 *     http://www.apache.org/licenses/LICENSE-2.0
 *
 * Unless required by applicable law or agreed to in writing, software
 * distributed under the License is distributed on an "AS IS" BASIS,
 * WITHOUT WARRANTIES OR CONDITIONS OF ANY KIND, either express or implied.
 * See the License for the specific language governing permissions and
 * limitations under the License.
 */

package common

const (
	SUCCESS = "SUCCESS"

	DEFAULT_ENCRYPTION_PASSWORD = "******"
)

var RESOURCE_TYPES = []string{
	"SubDomains", "Regions", "AZs", "Hosts", "VMs", "VPCs", "Networks", "Subnets", "VRouters",
	"RoutingTables", "DHCPPorts", "SecurityGroups", "SecurityGroupRules", "VMSecurityGroups",
	"NATGateways", "NATRules", "NATVMConnections", "LBs", "LBListeners", "LBTargetServers",
	"LBVMConnections", "PeerConnections", "CENs", "RedisInstances", "RDSInstances", "VInterfaces",
	"IPs", "FloatingIPs", "PodClusters", "PodNodes", "VMPodNodeConnections", "PodNamespaces",
	"PodGroups", "PodReplicaSets", "Pods", "PodServices", "PodServicePorts", "PodGroupPorts",
	"PodIngresses", "PodIngressRules", "PodIngressRuleBackends",
}

//go:generate stringer -type=DomainType -trimprefix=DOMAIN_TYPE_ -linecomment
type DomainType int

const (
	// attention: following line comments are used by `stringer`
	DOMAIN_TYPE_UNKNOWN           DomainType = -1
	DOMAIN_TYPE_OPENSTACK         DomainType = 1  // openstack
	DOMAIN_TYPE_VSPHERE           DomainType = 2  // vsphere
<<<<<<< HEAD
	DOMAIN_TYPE_NSP               DomainType = 3  // nsp
	DOMAIN_TYPE_TENCENT           DomainType = 4  // tencent
	DOMAIN_TYPE_FILEREADER        DomainType = 5  // filereader
	DOMAIN_TYPE_AWS               DomainType = 6  // aws
	DOMAIN_TYPE_PINGAN            DomainType = 7  // pingan
	DOMAIN_TYPE_ZSTACK            DomainType = 8  // zstack
=======
	DOMAIN_TYPE_TENCENT           DomainType = 4  // tencent
	DOMAIN_TYPE_FILEREADER        DomainType = 5  // filereader
	DOMAIN_TYPE_AWS               DomainType = 6  // aws
>>>>>>> 149b68a4
	DOMAIN_TYPE_ALIYUN            DomainType = 9  // aliyun
	DOMAIN_TYPE_HUAWEI_PRIVATE    DomainType = 10 // huawei_private
	DOMAIN_TYPE_KUBERNETES        DomainType = 11 // kubernetes
	DOMAIN_TYPE_SIMULATION        DomainType = 12 // simulation
	DOMAIN_TYPE_HUAWEI            DomainType = 13 // huawei
	DOMAIN_TYPE_QINGCLOUD         DomainType = 14 // qingcloud
	DOMAIN_TYPE_QINGCLOUD_PRIVATE DomainType = 15 // qingcloud_private
<<<<<<< HEAD
	DOMAIN_TYPE_F5                DomainType = 16 // f5
	DOMAIN_TYPE_CMB_CMDB          DomainType = 17 // cmb_cmdb
	DOMAIN_TYPE_AZURE             DomainType = 18 // azure
	DOMAIN_TYPE_APSARA_STACK      DomainType = 19 // apsara_stack
	DOMAIN_TYPE_TENCENT_TCE       DomainType = 20 // tencent_tce
	DOMAIN_TYPE_KINGSOFT_PRIVATE  DomainType = 22 // kingsoft_private
=======
	DOMAIN_TYPE_AZURE             DomainType = 18 // azure
	DOMAIN_TYPE_APSARA_STACK      DomainType = 19 // apsara_stack
	DOMAIN_TYPE_TENCENT_TCE       DomainType = 20 // tencent_tce
>>>>>>> 149b68a4
	DOMAIN_TYPE_AGENT_SYNC        DomainType = 23 // agent_sync
	DOMAIN_TYPE_MICROSOFT_ACS     DomainType = 24 // microsoft_acs
	DOMAIN_TYPE_BAIDU_BCE         DomainType = 25 // baidu_bce
)

var DomainTypes []DomainType = []DomainType{
	DOMAIN_TYPE_OPENSTACK,
	DOMAIN_TYPE_VSPHERE,
<<<<<<< HEAD
	DOMAIN_TYPE_NSP,
=======
>>>>>>> 149b68a4
	DOMAIN_TYPE_TENCENT,
	DOMAIN_TYPE_FILEREADER,
	DOMAIN_TYPE_AWS,
	DOMAIN_TYPE_PINGAN,
	DOMAIN_TYPE_ZSTACK,
	DOMAIN_TYPE_ALIYUN,
	DOMAIN_TYPE_HUAWEI_PRIVATE,
	DOMAIN_TYPE_KUBERNETES,
	DOMAIN_TYPE_SIMULATION,
	DOMAIN_TYPE_HUAWEI,
	DOMAIN_TYPE_QINGCLOUD,
	DOMAIN_TYPE_QINGCLOUD_PRIVATE,
<<<<<<< HEAD
	DOMAIN_TYPE_F5,
	DOMAIN_TYPE_CMB_CMDB,
	DOMAIN_TYPE_AZURE,
	DOMAIN_TYPE_APSARA_STACK,
	DOMAIN_TYPE_TENCENT_TCE,
	DOMAIN_TYPE_KINGSOFT_PRIVATE,
=======
	DOMAIN_TYPE_AZURE,
	DOMAIN_TYPE_APSARA_STACK,
	DOMAIN_TYPE_TENCENT_TCE,
>>>>>>> 149b68a4
	DOMAIN_TYPE_AGENT_SYNC,
	DOMAIN_TYPE_MICROSOFT_ACS,
	DOMAIN_TYPE_BAIDU_BCE,
}

func GetDomainTypeByName(domainTypeName string) DomainType {
	for i := 0; i < len(DomainTypes); i++ {
		if DomainTypes[i].String() == domainTypeName {
			return DomainTypes[i]
		}
	}
	return DOMAIN_TYPE_UNKNOWN
}

//go:generate stringer -type=VtapState -trimprefix=VTAP_STATE_ -linecomment
type VtapState int

const (
	// attention: following line comments are used by `stringer`
	VTAP_STATE_NOT_CONNECTED VtapState = iota // LOST
	VTAP_STATE_NORMAL
	VTAP_STATE_DISABLE
	VTAP_STATE_PENDING
)

//go:generate stringer -type=VtapType -trimprefix=VTAP_TYPE_ -linecomment
type VtapType int

const (
	// attention: following line comments are used by `stringer`
	VTAP_TYPE_KVM VtapType = 1 + iota
	VTAP_TYPE_ESXI
	VTAP_TYPE_WORKLOAD_V // CHOST_VM
	_                    // 4
	VTAP_TYPE_WORKLOAD_P // CHOST_BM
	VTAP_TYPE_DEDICATED
	VTAP_TYPE_POD_HOST             // K8S_BM
	VTAP_TYPE_POD_VM               // K8S_VM
	VTAP_TYPE_TUNNEL_DECAPSULATION // TUN_DECAP
	VTAP_TYPE_HYPER_V
)

//go:generate stringer -type=VtapException -trimprefix=VTAP_EXCEPTION_ -linecomment
type VtapException uint64

// need synchronized update with the server
const (
	// attention: following line comments are used by `stringer`
	VTAP_EXCEPTION_LICENSE_NOT_ENGOUTH     VtapException = 0x10000000
	VTAP_EXCEPTION_ALLOC_ANALYZER_FAILED   VtapException = 0x40000000
	VTAP_EXCEPTION_ALLOC_CONTROLLER_FAILED VtapException = 0x80000000
)

//go:generate stringer -type=VtapTapMode -trimprefix=VTAP_TAP_MODE_ -linecomment
type VtapTapMode int

const (
	// attention: following line comments are used by `stringer`
	VTAP_TAP_MODE_LOCAL     VtapTapMode = iota // local
	VTAP_TAP_MODE_MIRROR                       //mirror
	VTAP_TAP_MODE_DEDICATED                    // dedicated
)

var VtapTapModes []VtapTapMode = []VtapTapMode{
	VTAP_TAP_MODE_LOCAL,
	VTAP_TAP_MODE_MIRROR,
	VTAP_TAP_MODE_DEDICATED,
}

func GetVtapTapModeByName(tapModeName string) VtapTapMode {
	for i := 0; i < len(VtapTapModes); i++ {
		if VtapTapModes[i].String() == tapModeName {
			return VtapTapModes[i]
		}
	}
	return VTAP_TAP_MODE_LOCAL
}<|MERGE_RESOLUTION|>--- conflicted
+++ resolved
@@ -40,18 +40,9 @@
 	DOMAIN_TYPE_UNKNOWN           DomainType = -1
 	DOMAIN_TYPE_OPENSTACK         DomainType = 1  // openstack
 	DOMAIN_TYPE_VSPHERE           DomainType = 2  // vsphere
-<<<<<<< HEAD
-	DOMAIN_TYPE_NSP               DomainType = 3  // nsp
 	DOMAIN_TYPE_TENCENT           DomainType = 4  // tencent
 	DOMAIN_TYPE_FILEREADER        DomainType = 5  // filereader
 	DOMAIN_TYPE_AWS               DomainType = 6  // aws
-	DOMAIN_TYPE_PINGAN            DomainType = 7  // pingan
-	DOMAIN_TYPE_ZSTACK            DomainType = 8  // zstack
-=======
-	DOMAIN_TYPE_TENCENT           DomainType = 4  // tencent
-	DOMAIN_TYPE_FILEREADER        DomainType = 5  // filereader
-	DOMAIN_TYPE_AWS               DomainType = 6  // aws
->>>>>>> 149b68a4
 	DOMAIN_TYPE_ALIYUN            DomainType = 9  // aliyun
 	DOMAIN_TYPE_HUAWEI_PRIVATE    DomainType = 10 // huawei_private
 	DOMAIN_TYPE_KUBERNETES        DomainType = 11 // kubernetes
@@ -59,18 +50,9 @@
 	DOMAIN_TYPE_HUAWEI            DomainType = 13 // huawei
 	DOMAIN_TYPE_QINGCLOUD         DomainType = 14 // qingcloud
 	DOMAIN_TYPE_QINGCLOUD_PRIVATE DomainType = 15 // qingcloud_private
-<<<<<<< HEAD
-	DOMAIN_TYPE_F5                DomainType = 16 // f5
-	DOMAIN_TYPE_CMB_CMDB          DomainType = 17 // cmb_cmdb
 	DOMAIN_TYPE_AZURE             DomainType = 18 // azure
 	DOMAIN_TYPE_APSARA_STACK      DomainType = 19 // apsara_stack
 	DOMAIN_TYPE_TENCENT_TCE       DomainType = 20 // tencent_tce
-	DOMAIN_TYPE_KINGSOFT_PRIVATE  DomainType = 22 // kingsoft_private
-=======
-	DOMAIN_TYPE_AZURE             DomainType = 18 // azure
-	DOMAIN_TYPE_APSARA_STACK      DomainType = 19 // apsara_stack
-	DOMAIN_TYPE_TENCENT_TCE       DomainType = 20 // tencent_tce
->>>>>>> 149b68a4
 	DOMAIN_TYPE_AGENT_SYNC        DomainType = 23 // agent_sync
 	DOMAIN_TYPE_MICROSOFT_ACS     DomainType = 24 // microsoft_acs
 	DOMAIN_TYPE_BAIDU_BCE         DomainType = 25 // baidu_bce
@@ -79,15 +61,9 @@
 var DomainTypes []DomainType = []DomainType{
 	DOMAIN_TYPE_OPENSTACK,
 	DOMAIN_TYPE_VSPHERE,
-<<<<<<< HEAD
-	DOMAIN_TYPE_NSP,
-=======
->>>>>>> 149b68a4
 	DOMAIN_TYPE_TENCENT,
 	DOMAIN_TYPE_FILEREADER,
 	DOMAIN_TYPE_AWS,
-	DOMAIN_TYPE_PINGAN,
-	DOMAIN_TYPE_ZSTACK,
 	DOMAIN_TYPE_ALIYUN,
 	DOMAIN_TYPE_HUAWEI_PRIVATE,
 	DOMAIN_TYPE_KUBERNETES,
@@ -95,18 +71,9 @@
 	DOMAIN_TYPE_HUAWEI,
 	DOMAIN_TYPE_QINGCLOUD,
 	DOMAIN_TYPE_QINGCLOUD_PRIVATE,
-<<<<<<< HEAD
-	DOMAIN_TYPE_F5,
-	DOMAIN_TYPE_CMB_CMDB,
 	DOMAIN_TYPE_AZURE,
 	DOMAIN_TYPE_APSARA_STACK,
 	DOMAIN_TYPE_TENCENT_TCE,
-	DOMAIN_TYPE_KINGSOFT_PRIVATE,
-=======
-	DOMAIN_TYPE_AZURE,
-	DOMAIN_TYPE_APSARA_STACK,
-	DOMAIN_TYPE_TENCENT_TCE,
->>>>>>> 149b68a4
 	DOMAIN_TYPE_AGENT_SYNC,
 	DOMAIN_TYPE_MICROSOFT_ACS,
 	DOMAIN_TYPE_BAIDU_BCE,
