--- conflicted
+++ resolved
@@ -73,19 +73,18 @@
 void extended_process_exit(int pid);
 
 /**
-<<<<<<< HEAD
  * @brief **extended_match_pid_handle()** Perform extended processing on matching PIDs
  * @param feat Feature identifiers, such as: off-cpu/memory profiler
  * @param pid Matching process ID
  * @param act Is MATCH_PID_ADD or MATCH_PID_DEL 
  */
 void extended_match_pid_handle(int feat, int pid, enum match_pids_act act);
-=======
+
+/**
  * @brief **extended_requires_dwarf()** whether extended profilers require DWARF unwinding
  * @param pid Process ID
  * @param name Process executable name
  */
 bool extended_require_dwarf(int pid, const char *name);
 
->>>>>>> 5937cc8f
 #endif /* DF_EXTENDED_H */