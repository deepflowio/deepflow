/*
 * Copyright (c) 2024 Yunshan Networks
 *
 * Licensed under the Apache License, Version 2.0 (the "License");
 * you may not use this file except in compliance with the License.
 * You may obtain a copy of the License at
 *
 *     http://www.apache.org/licenses/LICENSE-2.0
 *
 * Unless required by applicable law or agreed to in writing, software
 * distributed under the License is distributed on an "AS IS" BASIS,
 * WITHOUT WARRANTIES OR CONDITIONS OF ANY KIND, either express or implied.
 * See the License for the specific language governing permissions and
 * limitations under the License.
 */

use std::env;
use std::fmt;
use std::fs;
use std::io::Write;
use std::mem;
use std::net::SocketAddr;
use std::net::{IpAddr, Ipv4Addr, Ipv6Addr};
use std::path::{Path, PathBuf};
use std::process;
use std::sync::{
    atomic::{AtomicBool, AtomicI64, Ordering},
    Arc, Condvar, Mutex, RwLock, Weak,
};
use std::thread::{self, JoinHandle};
use std::time::Duration;

use anyhow::{anyhow, Result};
use arc_swap::access::Access;
use dns_lookup::lookup_host;
use flexi_logger::{
    colored_opt_format, writers::LogWriter, Age, Cleanup, Criterion, FileSpec, Logger, Naming,
};
use integration_vector::vector_component::VectorComponent;
use log::{debug, error, info, warn};
use num_enum::{FromPrimitive, IntoPrimitive};
use tokio::runtime::{Builder, Runtime};
use tokio::sync::broadcast;
use zstd::Encoder as ZstdEncoder;

use crate::{
    collector::{
        flow_aggr::FlowAggrThread, quadruple_generator::QuadrupleGeneratorThread, CollectorThread,
        MetricsType,
    },
    collector::{
        l7_quadruple_generator::L7QuadrupleGeneratorThread, Collector, L7Collector,
        L7CollectorThread,
    },
    common::{
        enums::CaptureNetworkType,
        flow::L7Stats,
        proc_event::BoxedProcEvents,
        tagged_flow::{BoxedTaggedFlow, TaggedFlow},
        tap_types::CaptureNetworkTyper,
        FeatureFlags, DEFAULT_LOG_RETENTION, DEFAULT_LOG_UNCOMPRESSED_FILE_COUNT,
        DEFAULT_TRIDENT_CONF_FILE, FREE_SPACE_REQUIREMENT,
    },
    config::PcapStream,
    config::{
        handler::{ConfigHandler, DispatcherConfig, ModuleConfig},
        Config, ConfigError, DpdkSource, UserConfig,
    },
    debug::{ConstructDebugCtx, Debugger},
    dispatcher::{
        self, recv_engine::bpf, BpfOptions, Dispatcher, DispatcherBuilder, DispatcherListener,
    },
    exception::ExceptionHandler,
    flow_generator::{
        protocol_logs::BoxAppProtoLogsData, protocol_logs::SessionAggregator, PacketSequenceParser,
        TIME_UNIT,
    },
    handler::{NpbBuilder, PacketHandlerBuilder},
    integration_collector::{
        ApplicationLog, BoxedPrometheusExtra, Datadog, MetricServer, OpenTelemetry,
        OpenTelemetryCompressed, Profile, TelegrafMetric,
    },
    metric::document::BoxedDocument,
    monitor::Monitor,
    platform::synchronizer::Synchronizer as PlatformSynchronizer,
    policy::{Policy, PolicyGetter, PolicySetter},
    rpc::{Session, Synchronizer, DEFAULT_TIMEOUT},
    sender::{
        npb_sender::NpbArpTable,
        uniform_sender::{Connection, UniformSenderThread},
    },
    utils::{
        cgroups::{is_kernel_available_for_cgroups, Cgroups},
        command::get_hostname,
        environment::{
            check, controller_ip_check, free_memory_check, free_space_checker, get_ctrl_ip_and_mac,
            get_env, kernel_check, running_in_container, running_in_k8s, tap_interface_check,
            trident_process_check,
        },
        guard::Guard,
        logger::{LogLevelWriter, LogWriterAdapter, RemoteLogWriter},
        npb_bandwidth_watcher::NpbBandwidthWatcher,
        stats::{self, Countable, QueueStats, RefCountable},
    },
};
#[cfg(any(target_os = "linux", target_os = "android"))]
use crate::{
    ebpf_dispatcher::EbpfCollector,
    platform::SocketSynchronizer,
    utils::{environment::core_file_check, lru::Lru, process::ProcessListener},
};
#[cfg(target_os = "linux")]
use crate::{
    platform::{
        kubernetes::{GenericPoller, Poller, SidecarPoller},
        ApiWatcher, LibvirtXmlExtractor,
    },
    utils::environment::{IN_CONTAINER, K8S_WATCH_POLICY},
};

use integration_skywalking::SkyWalkingExtra;
use packet_sequence_block::BoxedPacketSequenceBlock;
use pcap_assembler::{BoxedPcapBatch, PcapAssembler};

#[cfg(feature = "enterprise")]
use enterprise_utils::utils::{kernel_version_check, ActionFlags};
use public::{
    buffer::BatchedBox,
    debug::QueueDebugger,
    packet::MiniPacket,
    proto::agent::{self, Exception, PacketCaptureType, SocketType},
    queue::{self, DebugSender, MultiDebugSender},
<<<<<<< HEAD
    utils::net::{get_route_src_ip, IpMacPair, Link, MacAddr},
=======
    utils::net::{get_route_src_ip, Link, MacAddr},
>>>>>>> bdba5979
    LeakyBucket,
};
#[cfg(target_os = "linux")]
use public::{netns, packet, queue::Receiver};

const MINUTE: Duration = Duration::from_secs(60);
const COMMON_DELAY: u64 = 5; // Potential delay from other processing steps in flow_map
const QG_PROCESS_MAX_DELAY: u64 = 5; // FIXME: Potential delay from processing steps in qg, it is an estimated value and is not accurate; the data processing capability of the quadruple_generator should be optimized.

#[derive(Debug, Default)]
pub struct ChangedConfig {
    pub user_config: UserConfig,
    pub blacklist: Vec<u64>,
    pub vm_mac_addrs: Vec<MacAddr>,
    pub gateway_vmac_addrs: Vec<MacAddr>,
    pub tap_types: Vec<agent::CaptureNetworkType>,
}

#[derive(Clone, Default, Copy, PartialEq, Eq, Debug)]
pub enum RunningMode {
    #[default]
    Managed,
    Standalone,
}

#[derive(Copy, Clone, Debug)]
struct InnerState {
    enabled: bool,
    melted_down: bool,
}

impl Default for InnerState {
    fn default() -> Self {
        Self {
            enabled: false,
            melted_down: true,
        }
    }
}

impl From<InnerState> for State {
    fn from(state: InnerState) -> Self {
        if state.enabled && !state.melted_down {
            State::Running
        } else {
            State::Disabled
        }
    }
}

#[derive(Debug, PartialEq, Eq)]
pub enum State {
    Running,
    Terminated,
    Disabled,
}

#[derive(Default)]
pub struct AgentState {
    // terminated is outside of Mutex because during termination, state will be locked in main thread,
    // and the main thread will try to stop other threads, in which may lock and update agent state,
    // causing a deadlock. Checking terminated state before locking inner state will avoid this deadlock.
    terminated: AtomicBool,
    state: Mutex<(InnerState, Option<ChangedConfig>)>,
    notifier: Condvar,
}

impl AgentState {
    pub fn get(&self) -> State {
        let sg = self.state.lock().unwrap();
        sg.0.into()
    }

    pub fn enable(&self) {
        if self.terminated.load(Ordering::Relaxed) {
            // when state is Terminated, main thread should still be notified for exiting
            self.notifier.notify_one();
            return;
        }
        let mut sg = self.state.lock().unwrap();
        let old_state: State = sg.0.into();
        sg.0.enabled = true;
        let new_state: State = sg.0.into();
        if old_state != new_state {
            info!("Agent state changed from {old_state:?} to {new_state:?} (enabled: {} melted_down: {})", sg.0.enabled, sg.0.melted_down);
            self.notifier.notify_one();
        }
    }

    pub fn disable(&self) {
        if self.terminated.load(Ordering::Relaxed) {
            // when state is Terminated, main thread should still be notified for exiting
            self.notifier.notify_one();
            return;
        }
        let mut sg = self.state.lock().unwrap();
        let old_state: State = sg.0.into();
        sg.0.enabled = false;
        let new_state: State = sg.0.into();
        if old_state != new_state {
            info!("Agent state changed from {old_state:?} to {new_state:?} (enabled: {} melted_down: {})", sg.0.enabled, sg.0.melted_down);
            self.notifier.notify_one();
        }
    }

    pub fn melt_down(&self) {
        if self.terminated.load(Ordering::Relaxed) {
            // when state is Terminated, main thread should still be notified for exiting
            self.notifier.notify_one();
            return;
        }
        let mut sg = self.state.lock().unwrap();
        let old_state: State = sg.0.into();
        sg.0.melted_down = true;
        let new_state: State = sg.0.into();
        if old_state != new_state {
            info!("Agent state changed from {old_state:?} to {new_state:?} (enabled: {} melted_down: {})", sg.0.enabled, sg.0.melted_down);
            self.notifier.notify_one();
        }
    }

    pub fn recover(&self) {
        if self.terminated.load(Ordering::Relaxed) {
            // when state is Terminated, main thread should still be notified for exiting
            self.notifier.notify_one();
            return;
        }
        let mut sg = self.state.lock().unwrap();
        let old_state: State = sg.0.into();
        sg.0.melted_down = false;
        let new_state: State = sg.0.into();
        if old_state != new_state {
            info!("Agent state changed from {old_state:?} to {new_state:?} (enabled: {} melted_down: {})", sg.0.enabled, sg.0.melted_down);
            self.notifier.notify_one();
        }
    }

    pub fn update_config(&self, config: ChangedConfig) {
        if self.terminated.load(Ordering::Relaxed) {
            // when state is Terminated, main thread should still be notified for exiting
            self.notifier.notify_one();
            return;
        }
        let mut sg = self.state.lock().unwrap();
        sg.0.enabled = config.user_config.global.common.enabled;
        sg.1.replace(config);
        self.notifier.notify_one();
    }
}

pub struct VersionInfo {
    pub name: &'static str,
    pub branch: &'static str,
    pub commit_id: &'static str,
    pub rev_count: &'static str,
    pub compiler: &'static str,
    pub compile_time: &'static str,

    pub revision: &'static str,
}

impl VersionInfo {
    pub fn brief_tag(&self) -> String {
        format!(
            "{}|{}|{}",
            match self.name {
                "deepflow-agent-ce" => "CE",
                "deepflow-agent-ee" => "EE",
                _ => panic!("{:?} unknown deepflow-agent edition", &self.name),
            },
            self.branch,
            self.commit_id
        )
    }
}

impl fmt::Display for VersionInfo {
    fn fmt(&self, f: &mut fmt::Formatter<'_>) -> fmt::Result {
        write!(
            f,
            "{}-{}
Name: {}
Branch: {}
CommitId: {}
RevCount: {}
Compiler: {}
CompileTime: {}",
            self.rev_count,
            self.commit_id,
            match self.name {
                "deepflow-agent-ce" => "deepflow-agent community edition",
                "deepflow-agent-ee" => "deepflow-agent enterprise edition",
                _ => panic!("{:?} unknown deepflow-agent edition", &self.name),
            },
            self.branch,
            self.commit_id,
            self.rev_count,
            self.compiler,
            self.compile_time
        )
    }
}

#[derive(Clone, Debug)]
pub struct AgentId {
    pub ipmac: IpMacPair,
    pub team_id: String,
    pub group_id: String,
}

impl Default for AgentId {
    fn default() -> Self {
        Self {
            ipmac: IpMacPair::default(),
            team_id: Default::default(),
            group_id: Default::default(),
        }
    }
}

impl fmt::Display for AgentId {
    fn fmt(&self, f: &mut fmt::Formatter<'_>) -> fmt::Result {
        write!(f, "{}/{}", self.ipmac.ip, self.ipmac.mac)?;
        if !self.team_id.is_empty() {
            write!(f, "/team={}", self.team_id)?;
        }
        if !self.group_id.is_empty() {
            write!(f, "/group={}", self.group_id)?;
        }
        Ok(())
    }
}

impl From<&AgentId> for agent::AgentId {
    fn from(id: &AgentId) -> Self {
        Self {
            ip: Some(id.ipmac.ip.to_string()),
            mac: Some(id.ipmac.mac.to_string()),
            team_id: Some(id.team_id.clone()),
            group_id: Some(id.group_id.clone()),
        }
    }
}

#[derive(Clone, Copy, PartialEq, Eq, Debug, FromPrimitive, IntoPrimitive, num_enum::Default)]
#[repr(u8)]
pub enum SenderEncoder {
    #[num_enum(default)]
    Raw = 0,

    Zstd = 3,
}

impl SenderEncoder {
    pub fn encode(&self, encode_buffer: &[u8], dst_buffer: &mut Vec<u8>) -> std::io::Result<()> {
        match self {
            SenderEncoder::Zstd => {
                let mut encoder = ZstdEncoder::new(dst_buffer, 0)?;
                encoder.write_all(&encode_buffer)?;
                encoder.finish()?;
                Ok(())
            }
            _ => Ok(()),
        }
    }
}

pub struct Trident {
    state: Arc<AgentState>,
    handle: Option<JoinHandle<()>>,
}

impl Trident {
    pub fn start<P: AsRef<Path>>(
        config_path: P,
        version_info: &'static VersionInfo,
        agent_mode: RunningMode,
        sidecar_mode: bool,
        cgroups_disabled: bool,
    ) -> Result<Trident> {
        let config = match agent_mode {
            RunningMode::Managed => {
                match Config::load_from_file(config_path.as_ref()) {
                    Ok(conf) => conf,
                    Err(e) => {
                        if let ConfigError::YamlConfigInvalid(_) = e {
                            // try to load config file from trident.yaml to support upgrading from trident
                            if let Ok(conf) = Config::load_from_file(DEFAULT_TRIDENT_CONF_FILE) {
                                conf
                            } else {
                                // return the original error instead of loading trident conf
                                return Err(e.into());
                            }
                        } else {
                            return Err(e.into());
                        }
                    }
                }
            }
            RunningMode::Standalone => {
                let rc = UserConfig::load_from_file(config_path.as_ref())?;
                let mut conf = Config::default();
                conf.controller_ips = vec!["127.0.0.1".into()];
                conf.log_file = rc.global.self_monitoring.log.log_file;
                conf.agent_mode = agent_mode;
                conf
            }
        };
        #[cfg(target_os = "linux")]
        if !config.pid_file.is_empty() {
            if let Err(e) = crate::utils::pid_file::open(&config.pid_file) {
                return Err(anyhow!("Create pid file {} failed: {}", config.pid_file, e));
            }
        };

        let controller_ip: IpAddr = config.controller_ips[0].parse()?;
        let (ctrl_ip, ctrl_mac) = match get_ctrl_ip_and_mac(&controller_ip) {
            Ok(tuple) => tuple,
            Err(e) => return Err(anyhow!("get ctrl ip and mac failed: {}", e)),
        };
        let mut config_handler = ConfigHandler::new(config, ctrl_ip, ctrl_mac);

        let config = &config_handler.static_config;
        let cgroups_disabled = cgroups_disabled || config.cgroups_disabled;
        let hostname = match config.override_os_hostname.as_ref() {
            Some(name) => name.to_owned(),
            None => get_hostname().unwrap_or("Unknown".to_string()),
        };

        let ntp_diff = Arc::new(AtomicI64::new(0));
        let stats_collector = Arc::new(stats::Collector::new(&hostname, ntp_diff.clone()));
        let exception_handler = ExceptionHandler::default();
        let sender_leaky_bucket = Arc::new(LeakyBucket::new(Some(0)));

        let log_stats_shared_connection = Arc::new(Mutex::new(Connection::new()));
        let mut stats_sender = UniformSenderThread::new(
            "stats",
            stats_collector.get_receiver(),
            config_handler.sender(),
            stats_collector.clone(),
            exception_handler.clone(),
            Some(log_stats_shared_connection.clone()),
            SenderEncoder::Raw,
            sender_leaky_bucket.clone(),
        );
        stats_sender.start();

        let base_name = Path::new(&env::args().next().unwrap())
            .file_name()
            .unwrap()
            .to_str()
            .unwrap()
            .to_owned();

        let (log_level_writer, log_level_counter) = LogLevelWriter::new();
        let logger = Logger::try_with_env_or_str("info")
            .unwrap()
            .format(colored_opt_format);
        // check log folder permission
        let base_path = Path::new(&config.log_file).parent().unwrap();
        let write_to_file = if base_path.exists() {
            base_path
                .metadata()
                .ok()
                .map(|meta| !meta.permissions().readonly())
                .unwrap_or(false)
        } else {
            fs::create_dir_all(base_path).is_ok()
        };
        let mut logger_writers: Vec<Box<dyn LogWriter>> = vec![Box::new(log_level_writer)];
        if matches!(config.agent_mode, RunningMode::Managed) {
            let remote_log_writer = RemoteLogWriter::new(
                base_name,
                hostname.clone(),
                config_handler.log(),
                config_handler.sender(),
                stats_collector.clone(),
                exception_handler.clone(),
                ntp_diff.clone(),
                log_stats_shared_connection,
                sender_leaky_bucket.clone(),
            );
            logger_writers.push(Box::new(remote_log_writer));
        }
        let logger = if write_to_file {
            logger
                .log_to_file_and_writer(
                    FileSpec::try_from(&config.log_file)?,
                    Box::new(LogWriterAdapter::new(logger_writers)),
                )
                .rotate(
                    Criterion::Age(Age::Day),
                    Naming::Timestamps,
                    Cleanup::KeepLogAndCompressedFiles(
                        DEFAULT_LOG_UNCOMPRESSED_FILE_COUNT,
                        DEFAULT_LOG_RETENTION,
                    ),
                )
                .create_symlink(&config.log_file)
                .append()
        } else {
            eprintln!(
                "Log file path '{}' access denied, logs will not be written to file",
                &config.log_file
            );
            logger.log_to_writer(Box::new(LogWriterAdapter::new(logger_writers)))
        };

        #[cfg(any(target_os = "linux", target_os = "android"))]
        let logger = if nix::unistd::getppid().as_raw() != 1 {
            logger.duplicate_to_stderr(flexi_logger::Duplicate::All)
        } else {
            logger
        };
        let logger_handle = logger.start()?;
        config_handler.set_logger_handle(logger_handle);

        let config = &config_handler.static_config;
        // Use controller ip to replace analyzer ip before obtaining configuration
        if matches!(config.agent_mode, RunningMode::Managed) {
            stats_collector.start();
        }

        stats_collector.register_countable(
            &stats::NoTagModule("log_counter"),
            stats::Countable::Owned(Box::new(log_level_counter)),
        );

        info!("static_config {:#?}", config);
        let state = Arc::new(AgentState::default());
        let state_thread = state.clone();
        let config_path = match agent_mode {
            RunningMode::Managed => None,
            RunningMode::Standalone => Some(config_path.as_ref().to_path_buf()),
        };
        let main_loop = thread::Builder::new()
            .name("main-loop".to_owned())
            .spawn(move || {
                if let Err(e) = Self::run(
                    state_thread,
                    ctrl_ip,
                    ctrl_mac,
                    config_handler,
                    version_info,
                    stats_collector,
                    exception_handler,
                    config_path,
                    sidecar_mode,
                    cgroups_disabled,
                    ntp_diff,
                    sender_leaky_bucket,
                ) {
                    error!(
                        "Launching deepflow-agent failed: {}, deepflow-agent restart...",
                        e
                    );
                    crate::utils::clean_and_exit(1);
                }
            });
        let handle = match main_loop {
            Ok(h) => Some(h),
            Err(e) => {
                error!("Failed to create main-loop thread: {}", e);
                crate::utils::clean_and_exit(1);
                None
            }
        };

        Ok(Trident { state, handle })
    }

    #[cfg(feature = "enterprise")]
    fn kernel_version_check(state: &AgentState, exception_handler: &ExceptionHandler) {
        let action = kernel_version_check();
        if action.contains(ActionFlags::TERMINATE) {
            exception_handler.set(Exception::KernelVersionCircuitBreaker);
            crate::utils::clean_and_exit(1);
        } else if action.contains(ActionFlags::MELTDOWN) {
            exception_handler.set(Exception::KernelVersionCircuitBreaker);
            state.melt_down();
        } else if action.contains(ActionFlags::ALARM) {
            exception_handler.set(Exception::KernelVersionCircuitBreaker);
        }
    }

    fn run(
        state: Arc<AgentState>,
        ctrl_ip: IpAddr,
        ctrl_mac: MacAddr,
        mut config_handler: ConfigHandler,
        version_info: &'static VersionInfo,
        stats_collector: Arc<stats::Collector>,
        exception_handler: ExceptionHandler,
        config_path: Option<PathBuf>,
        sidecar_mode: bool,
        cgroups_disabled: bool,
        ntp_diff: Arc<AtomicI64>,
        sender_leaky_bucket: Arc<LeakyBucket>,
    ) -> Result<()> {
        info!("==================== Launching DeepFlow-Agent ====================");
        info!("Brief tag: {}", version_info.brief_tag());
        info!("Environment variables: {:?}", get_env());

        if running_in_container() {
            info!(
                "use K8S_NODE_IP_FOR_DEEPFLOW env ip as destination_ip({})",
                ctrl_ip
            );
        }

        #[cfg(target_os = "linux")]
        let agent_id = if sidecar_mode {
            AgentId {
                ipmac: IpMacPair::from((ctrl_ip.clone(), ctrl_mac)),
                team_id: config_handler.static_config.team_id.clone(),
                group_id: config_handler.static_config.vtap_group_id_request.clone(),
            }
        } else {
            // use host ip/mac as agent id if not in sidecar mode
            if let Err(e) = netns::NsFile::Root.open_and_setns() {
                return Err(anyhow!("agent must have CAP_SYS_ADMIN to run without 'hostNetwork: true'. setns error: {}", e));
            }
            let controller_ip: IpAddr = config_handler.static_config.controller_ips[0].parse()?;
            let (ip, mac) = match get_ctrl_ip_and_mac(&controller_ip) {
                Ok(tuple) => tuple,
                Err(e) => return Err(anyhow!("get ctrl ip and mac failed with error: {}", e)),
            };
            if let Err(e) = netns::reset_netns() {
                return Err(anyhow!("reset netns error: {}", e));
            };
            AgentId {
                ipmac: IpMacPair::from((ip, mac)),
                team_id: config_handler.static_config.team_id.clone(),
                group_id: config_handler.static_config.vtap_group_id_request.clone(),
            }
        };
        #[cfg(any(target_os = "windows", target_os = "android"))]
        let agent_id = AgentId {
            ipmac: IpMacPair::from((ctrl_ip.clone(), ctrl_mac)),
            team_id: config_handler.static_config.team_id.clone(),
            group_id: config_handler.static_config.vtap_group_id_request.clone(),
        };

        info!(
            "agent {} running in {:?} mode, ctrl_ip {} ctrl_mac {}",
            agent_id, config_handler.static_config.agent_mode, ctrl_ip, ctrl_mac
        );

        let session = Arc::new(Session::new(
            config_handler.static_config.controller_port,
            config_handler.static_config.controller_tls_port,
            DEFAULT_TIMEOUT,
            config_handler
                .static_config
                .controller_cert_file_prefix
                .clone(),
            config_handler.static_config.controller_ips.clone(),
            exception_handler.clone(),
            &stats_collector,
        ));

        let runtime = Arc::new(
            Builder::new_multi_thread()
                .worker_threads(
                    config_handler
                        .static_config
                        .async_worker_thread_number
                        .into(),
                )
                .enable_all()
                .build()
                .unwrap(),
        );

        let mut k8s_opaque_id = None;
        if matches!(
            config_handler.static_config.agent_mode,
            RunningMode::Managed
        ) && running_in_k8s()
        {
            config_handler
                .static_config
                .fill_k8s_info(&runtime, &session);
            k8s_opaque_id = Config::get_k8s_ca_md5();
        }

        let (ipmac_tx, _) = broadcast::channel::<IpMacPair>(1);
        let ipmac_tx = Arc::new(ipmac_tx);

        let synchronizer = Arc::new(Synchronizer::new(
            runtime.clone(),
            session.clone(),
            state.clone(),
            version_info,
            agent_id,
            config_handler.static_config.controller_ips[0].clone(),
            config_handler.static_config.vtap_group_id_request.clone(),
            config_handler.static_config.kubernetes_cluster_id.clone(),
            config_handler.static_config.kubernetes_cluster_name.clone(),
            k8s_opaque_id,
            config_handler.static_config.override_os_hostname.clone(),
            config_handler.static_config.agent_unique_identifier,
            exception_handler.clone(),
            config_handler.static_config.agent_mode,
            config_path,
            ipmac_tx.clone(),
            ntp_diff,
        ));
        stats_collector.register_countable(
            &stats::NoTagModule("ntp"),
            stats::Countable::Owned(Box::new(synchronizer.ntp_counter())),
        );
        synchronizer.start();

        if matches!(
            config_handler.static_config.agent_mode,
            RunningMode::Managed
        ) {
            #[cfg(any(target_os = "linux", target_os = "android"))]
            let remote_executor = crate::rpc::Executor::new(
                synchronizer.agent_id.clone(),
                session.clone(),
                runtime.clone(),
                exception_handler.clone(),
            );
            #[cfg(any(target_os = "linux", target_os = "android"))]
            remote_executor.start();
        }

        let mut domain_name_listener = DomainNameListener::new(
            stats_collector.clone(),
            session.clone(),
            config_handler.static_config.controller_domain_name.clone(),
            config_handler.static_config.controller_ips.clone(),
            sidecar_mode,
            ipmac_tx.clone(),
        );
        domain_name_listener.start();

        let mut cgroup_mount_path = "".to_string();
        let mut is_cgroup_v2 = false;
        let mut cgroups_controller = None;
        if running_in_container() {
            info!("don't initialize cgroups controller, because agent is running in container");
        } else if !is_kernel_available_for_cgroups() {
            // fixme: Linux after kernel version 2.6.24 can use cgroups
            info!("don't initialize cgroups controller, because kernel version < 3 or agent is in Windows");
        } else if cgroups_disabled {
            info!("don't initialize cgroups controller, disable cgroups, deepflow-agent will default to checking the CPU and memory resource usage in a loop every 10 seconds to prevent resource usage from exceeding limits");
        } else {
            match Cgroups::new(process::id() as u64, config_handler.environment()) {
                Ok(cg_controller) => {
                    cg_controller.start();
                    cgroup_mount_path = cg_controller.get_mount_path();
                    is_cgroup_v2 = cg_controller.is_v2();
                    cgroups_controller = Some(cg_controller);
                }
                Err(e) => {
                    warn!("initialize cgroups controller failed: {}, resource utilization will be checked regularly to prevent resource usage from exceeding the limit.", e);
                    exception_handler.set(Exception::CgroupsConfigError);
                }
            }
        }

        let log_dir = Path::new(config_handler.static_config.log_file.as_str());
        let log_dir = log_dir.parent().unwrap().to_str().unwrap();
        let guard = match Guard::new(
            config_handler.environment(),
            state.clone(),
            log_dir.to_string(),
            exception_handler.clone(),
            cgroup_mount_path,
            is_cgroup_v2,
            config_handler
                .candidate_config
                .user_config
                .global
                .tunning
                .idle_memory_trimming,
            cgroups_disabled,
        ) {
            Ok(g) => g,
            Err(e) => {
                warn!("guard create failed");
                return Err(anyhow!(e));
            }
        };

        let monitor = Monitor::new(
            stats_collector.clone(),
            log_dir.to_string(),
            config_handler.environment(),
        )?;
        monitor.start();

        #[cfg(target_os = "linux")]
        let (libvirt_xml_extractor, platform_synchronizer, sidecar_poller, api_watcher) = {
            let ext = Arc::new(LibvirtXmlExtractor::new());
            let syn = Arc::new(PlatformSynchronizer::new(
                runtime.clone(),
                config_handler.platform(),
                config_handler.static_config.override_os_hostname.clone(),
                synchronizer.agent_id.clone(),
                session.clone(),
                ext.clone(),
                exception_handler.clone(),
            ));
            ext.start();
            let poller = if sidecar_mode {
                let p = match SidecarPoller::new(
                    config_handler.static_config.controller_ips[0].parse()?,
                ) {
                    Ok(p) => p,
                    Err(e) => return Err(anyhow!(e)),
                };
                let p: Arc<GenericPoller> = Arc::new(p.into());
                syn.set_kubernetes_poller(p.clone());
                Some(p)
            } else {
                None
            };
            let watcher = Arc::new(ApiWatcher::new(
                runtime.clone(),
                config_handler.platform(),
                synchronizer.agent_id.clone(),
                session.clone(),
                exception_handler.clone(),
                stats_collector.clone(),
            ));
            (ext, syn, poller, watcher)
        };
        #[cfg(any(target_os = "windows", target_os = "android"))]
        let platform_synchronizer = Arc::new(PlatformSynchronizer::new(
            runtime.clone(),
            config_handler.platform(),
            config_handler.static_config.override_os_hostname.clone(),
            synchronizer.agent_id.clone(),
            session.clone(),
            exception_handler.clone(),
        ));
        if matches!(
            config_handler.static_config.agent_mode,
            RunningMode::Managed
        ) {
            platform_synchronizer.start();
        }

        #[cfg(feature = "enterprise")]
        Trident::kernel_version_check(&state, &exception_handler);

        let mut components: Option<Components> = None;
        let mut first_run = true;
        let mut config_initialized = false;

        loop {
            let mut state_guard = state.state.lock().unwrap();
            if state.terminated.load(Ordering::Relaxed) {
                mem::drop(state_guard);
                if let Some(mut c) = components {
                    c.stop();
                    guard.stop();
                    monitor.stop();
                    domain_name_listener.stop();
                    platform_synchronizer.stop();
                    #[cfg(target_os = "linux")]
                    {
                        api_watcher.stop();
                        libvirt_xml_extractor.stop();
                    }
                    if let Some(cg_controller) = cgroups_controller {
                        if let Err(e) = cg_controller.stop() {
                            info!("stop cgroups controller failed, {:?}", e);
                        }
                    }
                }
                return Ok(());
            }

            state_guard = state.notifier.wait(state_guard).unwrap();
            match State::from(state_guard.0) {
                State::Running if state_guard.1.is_none() => {
                    mem::drop(state_guard);
                    #[cfg(target_os = "linux")]
                    if config_handler
                        .candidate_config
                        .platform
                        .kubernetes_api_enabled
                    {
                        api_watcher.start();
                    } else {
                        api_watcher.stop();
                    }
                    if let Some(ref mut c) = components {
                        c.start();
                    }
                    continue;
                }
                State::Disabled => {
                    let new_config = state_guard.1.take();
                    mem::drop(state_guard);
                    if let Some(ref mut c) = components {
                        c.stop();
                    }
                    if let Some(cfg) = new_config {
                        let agent_id = synchronizer.agent_id.read().clone();
                        let callbacks = config_handler.on_config(
                            cfg.user_config,
                            &exception_handler,
                            None,
                            #[cfg(target_os = "linux")]
                            &api_watcher,
                            &runtime,
                            &session,
                            &agent_id,
                            first_run,
                        );
                        first_run = false;

                        #[cfg(target_os = "linux")]
                        if config_handler
                            .candidate_config
                            .platform
                            .kubernetes_api_enabled
                        {
                            api_watcher.start();
                        } else {
                            api_watcher.stop();
                        }

                        if let Some(Components::Agent(c)) = components.as_mut() {
                            for callback in callbacks {
                                callback(&config_handler, c);
                            }

                            for d in c.dispatcher_components.iter_mut() {
                                d.dispatcher_listener
                                    .on_config_change(&config_handler.candidate_config.dispatcher);
                            }
                        } else {
                            stats_collector
                                .set_hostname(config_handler.candidate_config.stats.host.clone());
                            stats_collector
                                .set_min_interval(config_handler.candidate_config.stats.interval);
                        }

                        if !config_initialized {
                            // start guard on receiving first config to ensure
                            // the meltdown thresholds are set by the config
                            guard.start();
                            config_initialized = true;
                        }
                    }
                    continue;
                }
                _ => (),
            }

            let ChangedConfig {
                user_config,
                blacklist,
                vm_mac_addrs,
                gateway_vmac_addrs,
                tap_types,
            } = state_guard.1.take().unwrap();
            mem::drop(state_guard);

            // TODO At present, all changes in user_config will not cause the agent to restart,
            // hot update needs to be implemented and this judgment should be removed
            // if let Some(old_user_config) = current_user_config {
            //     if old_user_config != user_config {
            //         if let Some(mut c) = components.take() {
            //             c.stop();
            //         }
            //         // EbpfCollector does not support recreation because it calls bpf_tracer_init, which can only be called once in a process
            //         // Work around this problem by exiting and restart trident
            //         let info = "user_config updated, deepflow-agent restart...";
            //         warn!("{}", info);
            //         thread::sleep(Duration::from_secs(1));
            //         return Err(anyhow!(info));
            //     }
            // }
            // current_user_config = Some(user_config.clone());
            let agent_id = synchronizer.agent_id.read().clone();
            match components.as_mut() {
                None => {
                    let callbacks = config_handler.on_config(
                        user_config,
                        &exception_handler,
                        None,
                        #[cfg(target_os = "linux")]
                        &api_watcher,
                        &runtime,
                        &session,
                        &agent_id,
                        first_run,
                    );
                    first_run = false;

                    #[cfg(target_os = "linux")]
                    if config_handler
                        .candidate_config
                        .platform
                        .kubernetes_api_enabled
                    {
                        api_watcher.start();
                    } else {
                        api_watcher.stop();
                    }

                    let mut comp = Components::new(
                        &version_info,
                        &config_handler,
                        stats_collector.clone(),
                        &session,
                        &synchronizer,
                        exception_handler.clone(),
                        #[cfg(target_os = "linux")]
                        libvirt_xml_extractor.clone(),
                        platform_synchronizer.clone(),
                        #[cfg(target_os = "linux")]
                        sidecar_poller.clone(),
                        #[cfg(target_os = "linux")]
                        api_watcher.clone(),
                        vm_mac_addrs,
                        gateway_vmac_addrs,
                        config_handler.static_config.agent_mode,
                        runtime.clone(),
                        sender_leaky_bucket.clone(),
                        ipmac_tx.clone(),
                    )?;

                    comp.start();

                    if let Components::Agent(components) = &mut comp {
                        if config_handler.candidate_config.dispatcher.capture_mode
                            == PacketCaptureType::Analyzer
                        {
                            parse_tap_type(components, tap_types);
                        }

                        for callback in callbacks {
                            callback(&config_handler, components);
                        }
                    }

                    components.replace(comp);
                }
                Some(Components::Agent(components)) => {
                    let callbacks: Vec<fn(&ConfigHandler, &mut AgentComponents)> = config_handler
                        .on_config(
                            user_config,
                            &exception_handler,
                            Some(components),
                            #[cfg(target_os = "linux")]
                            &api_watcher,
                            &runtime,
                            &session,
                            &agent_id,
                            first_run,
                        );
                    first_run = false;

                    #[cfg(target_os = "linux")]
                    if config_handler
                        .candidate_config
                        .platform
                        .kubernetes_api_enabled
                    {
                        api_watcher.start();
                    } else {
                        api_watcher.stop();
                    }

                    components.config = config_handler.candidate_config.clone();
                    components.start();

                    component_on_config_change(
                        &config_handler,
                        components,
                        blacklist,
                        vm_mac_addrs,
                        gateway_vmac_addrs,
                        tap_types,
                        &synchronizer,
                        #[cfg(target_os = "linux")]
                        libvirt_xml_extractor.clone(),
                    );
                    for callback in callbacks {
                        callback(&config_handler, components);
                    }

                    for d in components.dispatcher_components.iter_mut() {
                        d.dispatcher_listener
                            .on_config_change(&config_handler.candidate_config.dispatcher);
                    }
                }
                _ => {
                    config_handler.on_config(
                        user_config,
                        &exception_handler,
                        None,
                        #[cfg(target_os = "linux")]
                        &api_watcher,
                        &runtime,
                        &session,
                        &agent_id,
                        first_run,
                    );
                    first_run = false;

                    #[cfg(target_os = "linux")]
                    if config_handler
                        .candidate_config
                        .platform
                        .kubernetes_api_enabled
                    {
                        api_watcher.start();
                    } else {
                        api_watcher.stop();
                    }
                }
            }

            if !config_initialized {
                // start guard on receiving first config to ensure
                // the meltdown thresholds are set by the config
                guard.start();
                config_initialized = true;
            }
        }
    }

    pub fn stop(&mut self) {
        info!("Agent stopping");
        crate::utils::clean_and_exit(0);
    }
}

fn get_listener_links(
    conf: &DispatcherConfig,
    #[cfg(target_os = "linux")] netns: &netns::NsFile,
) -> Vec<Link> {
    if conf.tap_interface_regex.is_empty() {
        info!("tap-interface-regex is empty, skip packet dispatcher");
        return vec![];
    }
    #[cfg(target_os = "linux")]
    match netns::links_by_name_regex_in_netns(&conf.tap_interface_regex, netns) {
        Err(e) => {
            warn!("get interfaces by name regex in {:?} failed: {}", netns, e);
            vec![]
        }
        Ok(links) => {
            if links.is_empty() {
                warn!(
                    "tap-interface-regex({}) do not match any interface in {:?}",
                    conf.tap_interface_regex, netns,
                );
            }
            debug!("tap interfaces in namespace {:?}: {:?}", netns, links);
            links
        }
    }

    #[cfg(any(target_os = "windows", target_os = "android"))]
    match public::utils::net::links_by_name_regex(&conf.tap_interface_regex) {
        Err(e) => {
            warn!("get interfaces by name regex failed: {}", e);
            vec![]
        }
        Ok(links) => {
            if links.is_empty() {
                warn!(
                    "tap-interface-regex({}) do not match any interface, in local mode",
                    conf.tap_interface_regex
                );
            }
            debug!("tap interfaces: {:?}", links);
            links
        }
    }
}

fn component_on_config_change(
    config_handler: &ConfigHandler,
    components: &mut AgentComponents,
    blacklist: Vec<u64>,
    vm_mac_addrs: Vec<MacAddr>,
    gateway_vmac_addrs: Vec<MacAddr>,
    tap_types: Vec<agent::CaptureNetworkType>,
    synchronizer: &Arc<Synchronizer>,
    #[cfg(target_os = "linux")] libvirt_xml_extractor: Arc<LibvirtXmlExtractor>,
) {
    let conf = &config_handler.candidate_config.dispatcher;
    match conf.capture_mode {
        PacketCaptureType::Local => {
            let if_mac_source = conf.if_mac_source;
            components.dispatcher_components.retain_mut(|d| {
                let links = get_listener_links(
                    conf,
                    #[cfg(target_os = "linux")]
                    d.dispatcher_listener.netns(),
                );
                if links.is_empty() && !conf.inner_interface_capture_enabled {
                    info!("No interfaces found, stopping dispatcher {}", d.id);
                    d.stop();
                    return false;
                }
                d.dispatcher_listener.on_tap_interface_change(
                    &links,
                    if_mac_source,
                    conf.agent_type,
                    &blacklist,
                );
                d.dispatcher_listener
                    .on_vm_change(&vm_mac_addrs, &gateway_vmac_addrs);
                true
            });

            if components.dispatcher_components.is_empty() {
                let links = get_listener_links(
                    conf,
                    #[cfg(target_os = "linux")]
                    &netns::NsFile::Root,
                );
                if links.is_empty() && !conf.inner_interface_capture_enabled {
                    return;
                }
                match build_dispatchers(
                    components.last_dispatcher_component_id + 1,
                    links,
                    components.stats_collector.clone(),
                    config_handler,
                    components.debugger.clone_queue(),
                    components.is_ce_version,
                    synchronizer,
                    components.npb_bps_limit.clone(),
                    components.npb_arp_table.clone(),
                    components.rx_leaky_bucket.clone(),
                    components.policy_getter,
                    components.exception_handler.clone(),
                    components.bpf_options.clone(),
                    components.packet_sequence_uniform_output.clone(),
                    components.proto_log_sender.clone(),
                    components.pcap_batch_sender.clone(),
                    components.tap_typer.clone(),
                    vm_mac_addrs.clone(),
                    gateway_vmac_addrs.clone(),
                    components.toa_info_sender.clone(),
                    components.l4_flow_aggr_sender.clone(),
                    components.metrics_sender.clone(),
                    #[cfg(target_os = "linux")]
                    netns::NsFile::Root,
                    #[cfg(target_os = "linux")]
                    components.kubernetes_poller.clone(),
                    #[cfg(target_os = "linux")]
                    libvirt_xml_extractor.clone(),
                    #[cfg(target_os = "linux")]
                    None,
                    #[cfg(target_os = "linux")]
                    false,
                ) {
                    Ok(mut d) => {
                        d.start();
                        components.dispatcher_components.push(d);
                        components.last_dispatcher_component_id += 1;
                    }
                    Err(e) => {
                        warn!(
                            "build dispatcher_component failed: {}, deepflow-agent restart...",
                            e
                        );
                        crate::utils::clean_and_exit(1);
                    }
                }
            }
        }
        PacketCaptureType::Mirror | PacketCaptureType::Analyzer => {
            for d in components.dispatcher_components.iter_mut() {
                let links = get_listener_links(
                    conf,
                    #[cfg(target_os = "linux")]
                    &netns::NsFile::Root,
                );
                d.dispatcher_listener.on_tap_interface_change(
                    &links,
                    conf.if_mac_source,
                    conf.agent_type,
                    &blacklist,
                );
                d.dispatcher_listener
                    .on_vm_change(&vm_mac_addrs, &gateway_vmac_addrs);
            }
            if conf.capture_mode == PacketCaptureType::Analyzer {
                parse_tap_type(components, tap_types);
            }

            #[cfg(target_os = "linux")]
            if conf.capture_mode != PacketCaptureType::Local
                && (!config_handler
                    .candidate_config
                    .user_config
                    .inputs
                    .cbpf
                    .special_network
                    .vhost_user
                    .vhost_socket_path
                    .is_empty()
                    || conf.dpdk_source != DpdkSource::None)
            {
                return;
            }

            // Obtain the currently configured network interfaces
            let mut current_interfaces = get_listener_links(
                conf,
                #[cfg(target_os = "linux")]
                &netns::NsFile::Root,
            );
            current_interfaces.sort();

            if current_interfaces == components.tap_interfaces {
                return;
            }
            info!("Regular matching interface changes, dispatcher restart...");

            // By comparing current_interfaces and components.tap_interfaces, we can determine which
            // dispatcher_components should be closed and which dispatcher_components should be built
            let interfaces_to_build: Vec<_> = current_interfaces
                .iter()
                .filter(|i| !components.tap_interfaces.contains(i))
                .cloned()
                .collect();

            components.dispatcher_components.retain_mut(|d| {
                let retain = current_interfaces.contains(&d.src_link);
                if !retain {
                    d.stop();
                }
                retain
            });

            let mut id = components.last_dispatcher_component_id;
            components
                .policy_setter
                .reset_queue_size(id + interfaces_to_build.len() + 1);
            let debugger_queue = components.debugger.clone_queue();
            for i in interfaces_to_build {
                id += 1;
                match build_dispatchers(
                    id,
                    vec![i],
                    components.stats_collector.clone(),
                    config_handler,
                    debugger_queue.clone(),
                    components.is_ce_version,
                    synchronizer,
                    components.npb_bps_limit.clone(),
                    components.npb_arp_table.clone(),
                    components.rx_leaky_bucket.clone(),
                    components.policy_getter,
                    components.exception_handler.clone(),
                    components.bpf_options.clone(),
                    components.packet_sequence_uniform_output.clone(),
                    components.proto_log_sender.clone(),
                    components.pcap_batch_sender.clone(),
                    components.tap_typer.clone(),
                    vm_mac_addrs.clone(),
                    gateway_vmac_addrs.clone(),
                    components.toa_info_sender.clone(),
                    components.l4_flow_aggr_sender.clone(),
                    components.metrics_sender.clone(),
                    #[cfg(target_os = "linux")]
                    netns::NsFile::Root,
                    #[cfg(target_os = "linux")]
                    components.kubernetes_poller.clone(),
                    #[cfg(target_os = "linux")]
                    libvirt_xml_extractor.clone(),
                    #[cfg(target_os = "linux")]
                    None,
                    #[cfg(target_os = "linux")]
                    false,
                ) {
                    Ok(mut d) => {
                        d.start();
                        components.dispatcher_components.push(d);
                    }
                    Err(e) => {
                        warn!(
                            "build dispatcher_component failed: {}, deepflow-agent restart...",
                            e
                        );
                        crate::utils::clean_and_exit(1);
                    }
                }
            }
            components.last_dispatcher_component_id = id;
            components.tap_interfaces = current_interfaces;
        }

        _ => {}
    }
}

fn parse_tap_type(components: &mut AgentComponents, tap_types: Vec<agent::CaptureNetworkType>) {
    let mut updated = false;
    if components.cur_tap_types.len() != tap_types.len() {
        updated = true;
    } else {
        for i in 0..tap_types.len() {
            if components.cur_tap_types[i] != tap_types[i] {
                updated = true;
                break;
            }
        }
    }
    if updated {
        components.tap_typer.on_tap_types_change(tap_types.clone());
        components.cur_tap_types.clear();
        components.cur_tap_types.clone_from(&tap_types);
    }
}

pub struct DomainNameListener {
    stats_collector: Arc<stats::Collector>,
    session: Arc<Session>,
    ips: Vec<String>,
    domain_names: Vec<String>,

    sidecar_mode: bool,

    thread_handler: Option<JoinHandle<()>>,
    stopped: Arc<AtomicBool>,
    ipmac_tx: Arc<broadcast::Sender<IpMacPair>>,
}

impl DomainNameListener {
    const INTERVAL: Duration = Duration::from_secs(5);

    fn new(
        stats_collector: Arc<stats::Collector>,
        session: Arc<Session>,
        domain_names: Vec<String>,
        ips: Vec<String>,
        sidecar_mode: bool,
        ipmac_tx: Arc<broadcast::Sender<IpMacPair>>,
    ) -> DomainNameListener {
        Self {
            stats_collector,
            session,
            domain_names,
            ips,
            sidecar_mode,
            thread_handler: None,
            stopped: Arc::new(AtomicBool::new(false)),
            ipmac_tx,
        }
    }

    fn start(&mut self) {
        if self.thread_handler.is_some() {
            return;
        }
        self.stopped.store(false, Ordering::Relaxed);
        self.run();
    }

    fn stop(&mut self) {
        if self.thread_handler.is_none() {
            return;
        }
        self.stopped.store(true, Ordering::Relaxed);
        if let Some(handler) = self.thread_handler.take() {
            let _ = handler.join();
        }
    }

    fn run(&mut self) {
        if self.domain_names.len() == 0 {
            return;
        }

        let mut ips = self.ips.clone();
        let domain_names = self.domain_names.clone();
        let stopped = self.stopped.clone();
        let ipmac_tx = self.ipmac_tx.clone();
        let session = self.session.clone();

        #[cfg(target_os = "linux")]
        let sidecar_mode = self.sidecar_mode;

        info!(
            "Resolve controller domain name {} {}",
            domain_names[0], ips[0]
        );

        self.thread_handler = Some(
            thread::Builder::new()
                .name("domain-name-listener".to_owned())
                .spawn(move || {
                    while !stopped.swap(false, Ordering::Relaxed) {
                        thread::sleep(Self::INTERVAL);

                        let mut changed = false;
                        for i in 0..domain_names.len() {
                            let current = lookup_host(domain_names[i].as_str());
                            if current.is_err() {
                                continue;
                            }
                            let current = current.unwrap();

                            changed = current.iter().find(|&&x| x.to_string() == ips[i]).is_none();
                            if changed {
                                info!(
                                    "Domain name {} ip {} change to {}",
                                    domain_names[i], ips[i], current[0]
                                );
                                ips[i] = current[0].to_string();
                            }
                        }

                        if changed {
                            let (ctrl_ip, ctrl_mac) = match get_ctrl_ip_and_mac(&ips[0].parse().unwrap()) {
                                Ok(tuple) => tuple,
                                Err(e) => {
                                    warn!("get ctrl ip and mac failed with error: {}, deepflow-agent restart...", e);
                                    crate::utils::clean_and_exit(1);
                                    continue;
                                }
                            };
                            info!(
                                "use K8S_NODE_IP_FOR_DEEPFLOW env ip as destination_ip({})",
                                ctrl_ip
                            );
                            #[cfg(target_os = "linux")]
                            let ipmac = if sidecar_mode {
                                IpMacPair::from((ctrl_ip.clone(), ctrl_mac))
                            } else {
                                // use host ip/mac as agent id if not in sidecar mode
                                if let Err(e) = netns::NsFile::Root.open_and_setns() {
                                    warn!("agent must have CAP_SYS_ADMIN to run without 'hostNetwork: true'.");
                                    warn!("setns error: {}, deepflow-agent restart...", e);
                                    crate::utils::clean_and_exit(1);
                                    continue;
                                }
                                let (ip, mac) = match get_ctrl_ip_and_mac(&ips[0].parse().unwrap()) {
                                    Ok(tuple) => tuple,
                                    Err(e) => {
                                        warn!("get ctrl ip and mac failed with error: {}, deepflow-agent restart...", e);
                                        crate::utils::clean_and_exit(1);
                                        continue;
                                    }
                                };
                                if let Err(e) = netns::reset_netns() {
                                    warn!("reset setns error: {}, deepflow-agent restart...", e);
                                    crate::utils::clean_and_exit(1);
                                    continue;
                                }
                                IpMacPair::from((ip, mac))
                            };
                            #[cfg(any(target_os = "windows", target_os = "android"))]
                            let ipmac = IpMacPair::from((ctrl_ip.clone(), ctrl_mac));

                            session.reset_server_ip(ips.clone());
                            let _ = ipmac_tx.send(ipmac);
                        }
                    }
                })
                .unwrap(),
        );
    }
}

pub enum Components {
    Agent(AgentComponents),
    #[cfg(target_os = "linux")]
    Watcher(WatcherComponents),
    Other,
}

#[cfg(target_os = "linux")]
pub struct WatcherComponents {
    pub running: AtomicBool,
    capture_mode: PacketCaptureType,
    agent_mode: RunningMode,
    runtime: Arc<Runtime>,
}

#[cfg(target_os = "linux")]
impl WatcherComponents {
    fn new(
        config_handler: &ConfigHandler,
        agent_mode: RunningMode,
        runtime: Arc<Runtime>,
    ) -> Result<Self> {
        let candidate_config = &config_handler.candidate_config;
        info!("This agent will only watch K8s resource because IN_CONTAINER={} and K8S_WATCH_POLICY={}", env::var(IN_CONTAINER).unwrap_or_default(), env::var(K8S_WATCH_POLICY).unwrap_or_default());
        Ok(WatcherComponents {
            running: AtomicBool::new(false),
            capture_mode: candidate_config.capture_mode,
            agent_mode,
            runtime,
        })
    }

    fn start(&mut self) {
        if self.running.swap(true, Ordering::Relaxed) {
            return;
        }
        info!("Started watcher components.");
    }

    fn stop(&mut self) {
        if !self.running.swap(false, Ordering::Relaxed) {
            return;
        }
        info!("Stopped watcher components.")
    }
}

#[cfg(any(target_os = "linux", target_os = "android"))]
pub struct EbpfDispatcherComponent {
    pub ebpf_collector: Box<EbpfCollector>,
    pub session_aggregator: SessionAggregator,
    pub l7_collector: L7CollectorThread,
}

#[cfg(any(target_os = "linux", target_os = "android"))]
impl EbpfDispatcherComponent {
    pub fn start(&mut self) {
        self.session_aggregator.start();
        self.l7_collector.start();
        self.ebpf_collector.start();
    }

    pub fn stop(&mut self) {
        self.session_aggregator.stop();
        self.l7_collector.stop();
        self.ebpf_collector.notify_stop();
    }
}

pub struct MetricsServerComponent {
    pub external_metrics_server: MetricServer,
    pub l7_collector: L7CollectorThread,
}

impl MetricsServerComponent {
    pub fn start(&mut self) {
        self.external_metrics_server.start();
        self.l7_collector.start();
    }

    pub fn stop(&mut self) {
        self.external_metrics_server.stop();
        self.l7_collector.stop();
    }
}

pub struct DispatcherComponent {
    pub id: usize,
    pub dispatcher: Dispatcher,
    pub dispatcher_listener: DispatcherListener,
    pub session_aggregator: SessionAggregator,
    pub collector: CollectorThread,
    pub l7_collector: L7CollectorThread,
    pub packet_sequence_parser: PacketSequenceParser,
    pub pcap_assembler: PcapAssembler,
    pub handler_builders: Arc<RwLock<Vec<PacketHandlerBuilder>>>,
    pub src_link: Link, // The original src_interface
}

impl DispatcherComponent {
    pub fn start(&mut self) {
        self.dispatcher.start();
        self.session_aggregator.start();
        self.collector.start();
        self.l7_collector.start();
        self.packet_sequence_parser.start();
        self.pcap_assembler.start();
        self.handler_builders
            .write()
            .unwrap()
            .iter_mut()
            .for_each(|y| {
                y.start();
            });
    }
    pub fn stop(&mut self) {
        self.dispatcher.stop();
        self.session_aggregator.stop();
        self.collector.stop();
        self.l7_collector.stop();
        self.packet_sequence_parser.stop();
        self.pcap_assembler.stop();
        self.handler_builders
            .write()
            .unwrap()
            .iter_mut()
            .for_each(|y| {
                y.stop();
            });
    }
}

pub struct AgentComponents {
    pub config: ModuleConfig,
    pub rx_leaky_bucket: Arc<LeakyBucket>,
    pub tap_typer: Arc<CaptureNetworkTyper>,
    pub cur_tap_types: Vec<agent::CaptureNetworkType>,
    pub dispatcher_components: Vec<DispatcherComponent>,
    pub l4_flow_uniform_senders: Vec<UniformSenderThread<BoxedTaggedFlow>>,
    pub metrics_uniform_sender: UniformSenderThread<BoxedDocument>,
    pub l7_flow_uniform_sender: UniformSenderThread<BoxAppProtoLogsData>,
    pub platform_synchronizer: Arc<PlatformSynchronizer>,
    #[cfg(target_os = "linux")]
    pub kubernetes_poller: Arc<GenericPoller>,
    #[cfg(any(target_os = "linux", target_os = "android"))]
    pub socket_synchronizer: SocketSynchronizer,
    pub debugger: Debugger,
    #[cfg(any(target_os = "linux", target_os = "android"))]
    pub ebpf_dispatcher_component: Option<EbpfDispatcherComponent>,
    pub running: AtomicBool,
    pub stats_collector: Arc<stats::Collector>,
    pub metrics_server_component: MetricsServerComponent,
    pub otel_uniform_sender: UniformSenderThread<OpenTelemetry>,
    pub prometheus_uniform_sender: UniformSenderThread<BoxedPrometheusExtra>,
    pub telegraf_uniform_sender: UniformSenderThread<TelegrafMetric>,
    pub profile_uniform_sender: UniformSenderThread<Profile>,
    pub packet_sequence_uniform_output: DebugSender<BoxedPacketSequenceBlock>, // Enterprise Edition Feature: packet-sequence
    pub packet_sequence_uniform_sender: UniformSenderThread<BoxedPacketSequenceBlock>, // Enterprise Edition Feature: packet-sequence
    pub proc_event_uniform_sender: UniformSenderThread<BoxedProcEvents>,
    pub application_log_uniform_sender: UniformSenderThread<ApplicationLog>,
    pub skywalking_uniform_sender: UniformSenderThread<SkyWalkingExtra>,
    pub datadog_uniform_sender: UniformSenderThread<Datadog>,
    pub exception_handler: ExceptionHandler,
    pub proto_log_sender: DebugSender<BoxAppProtoLogsData>,
    pub pcap_batch_sender: DebugSender<BoxedPcapBatch>,
    pub toa_info_sender: DebugSender<Box<(SocketAddr, SocketAddr)>>,
    pub l4_flow_aggr_sender: MultiDebugSender<BoxedTaggedFlow>,
    pub metrics_sender: DebugSender<BoxedDocument>,
    pub npb_bps_limit: Arc<LeakyBucket>,
    pub compressed_otel_uniform_sender: UniformSenderThread<OpenTelemetryCompressed>,
    pub pcap_batch_uniform_sender: UniformSenderThread<BoxedPcapBatch>,
    pub policy_setter: PolicySetter,
    pub policy_getter: PolicyGetter,
    pub npb_bandwidth_watcher: Box<Arc<NpbBandwidthWatcher>>,
    pub npb_arp_table: Arc<NpbArpTable>,
    pub vector_component: VectorComponent,
    pub is_ce_version: bool, // Determine whether the current version is a ce version, CE-AGENT always set pcap-assembler disabled
    pub tap_interfaces: Vec<Link>,
    pub bpf_options: Arc<Mutex<BpfOptions>>,
    pub last_dispatcher_component_id: usize,
    #[cfg(any(target_os = "linux", target_os = "android"))]
    pub process_listener: Arc<ProcessListener>,
    max_memory: u64,
    capture_mode: PacketCaptureType,
    agent_mode: RunningMode,

    runtime: Arc<Runtime>,
}

impl AgentComponents {
    fn get_flowgen_tolerable_delay(config: &UserConfig) -> u64 {
        // FIXME: The flow_generator and dispatcher should be decoupled, and a delay function should be provided for this purpose.
        // The components of quadruple_generator's Delay are as follows:
        //   - Inherent delay in flow statistics data in flow_map: second_flow_extra_delay + packet_delay
        //   - Additional delay in inject_flush_ticker in flow_map: TIME_UNIT
        //   - Delay in flushing the output queue in flow_map: flow.flush_interval
        //   - Potential delay from other processing steps in flow_map: COMMON_DELAY 5 seconds
        //   - The delay caused by the time window being pushed ahead in flow_map: flow.flush_interval
        config
            .processors
            .flow_log
            .time_window
            .max_tolerable_packet_delay
            .as_secs()
            + TIME_UNIT.as_secs()
            + config
                .processors
                .flow_log
                .conntrack
                .flow_flush_interval
                .as_secs()
            + COMMON_DELAY
            + config
                .processors
                .flow_log
                .time_window
                .extra_tolerable_flow_delay
                .as_secs()
            + config
                .processors
                .flow_log
                .conntrack
                .flow_flush_interval
                .as_secs() // The flow_map may send data to qg ahead of time due to the output_buffer exceeding its limit. This can result in the time_window of qg being advanced prematurely, with the maximum advancement time being the flush_interval.
    }
    fn new_collector(
        id: usize,
        stats_collector: Arc<stats::Collector>,
        flow_receiver: queue::Receiver<Arc<BatchedBox<TaggedFlow>>>,
        toa_info_sender: DebugSender<Box<(SocketAddr, SocketAddr)>>,
        l4_flow_aggr_sender: Option<MultiDebugSender<BoxedTaggedFlow>>,
        metrics_sender: DebugSender<BoxedDocument>,
        metrics_type: MetricsType,
        config_handler: &ConfigHandler,
        queue_debugger: &QueueDebugger,
        synchronizer: &Arc<Synchronizer>,
        agent_mode: RunningMode,
    ) -> CollectorThread {
        let config = &config_handler.candidate_config.user_config;

        let flowgen_tolerable_delay = Self::get_flowgen_tolerable_delay(config);
        // minute QG window is also pushed forward by flow stat time,
        // therefore its delay should be 60 + second delay (including extra flow delay)
        let minute_quadruple_tolerable_delay = 60 + flowgen_tolerable_delay;

        let mut l4_flow_aggr_outer = None;
        let mut l4_log_sender_outer = None;
        if l4_flow_aggr_sender.is_some() {
            let (l4_log_sender, l4_log_receiver, counter) = queue::bounded_with_debug(
                config
                    .processors
                    .flow_log
                    .tunning
                    .flow_aggregator_queue_size,
                "2-second-flow-to-minute-aggrer",
                queue_debugger,
            );
            l4_log_sender_outer = Some(l4_log_sender);
            stats_collector.register_countable(
                &QueueStats {
                    id,
                    module: "2-second-flow-to-minute-aggrer",
                },
                Countable::Owned(Box::new(counter)),
            );
            let (l4_flow_aggr, flow_aggr_counter) = FlowAggrThread::new(
                id,                                   // id
                l4_log_receiver,                      // input
                l4_flow_aggr_sender.unwrap().clone(), // output
                config_handler.collector(),
                Duration::from_secs(flowgen_tolerable_delay),
                synchronizer.ntp_diff(),
            );
            l4_flow_aggr_outer = Some(l4_flow_aggr);
            stats_collector.register_countable(
                &stats::SingleTagModule("flow_aggr", "index", id),
                Countable::Ref(Arc::downgrade(&flow_aggr_counter) as Weak<dyn RefCountable>),
            );
        }

        let (second_sender, second_receiver, counter) = queue::bounded_with_debug(
            config
                .processors
                .flow_log
                .tunning
                .quadruple_generator_queue_size,
            "2-flow-with-meter-to-second-collector",
            queue_debugger,
        );
        stats_collector.register_countable(
            &QueueStats {
                id,
                module: "2-flow-with-meter-to-second-collector",
            },
            Countable::Owned(Box::new(counter)),
        );
        let (minute_sender, minute_receiver, counter) = queue::bounded_with_debug(
            config
                .processors
                .flow_log
                .tunning
                .quadruple_generator_queue_size,
            "2-flow-with-meter-to-minute-collector",
            queue_debugger,
        );
        stats_collector.register_countable(
            &QueueStats {
                id,
                module: "2-flow-with-meter-to-minute-collector",
            },
            Countable::Owned(Box::new(counter)),
        );

        let quadruple_generator = QuadrupleGeneratorThread::new(
            id,
            flow_receiver,
            second_sender,
            minute_sender,
            toa_info_sender,
            l4_log_sender_outer,
            (config.processors.flow_log.tunning.flow_map_hash_slots as usize) << 3, // connection_lru_capacity
            metrics_type,
            flowgen_tolerable_delay,
            minute_quadruple_tolerable_delay,
            1 << 18, // possible_host_size
            config_handler.collector(),
            synchronizer.ntp_diff(),
            stats_collector.clone(),
        );

        let (mut second_collector, mut minute_collector) = (None, None);
        if metrics_type.contains(MetricsType::SECOND) {
            second_collector = Some(Collector::new(
                id as u32,
                second_receiver,
                metrics_sender.clone(),
                MetricsType::SECOND,
                flowgen_tolerable_delay + QG_PROCESS_MAX_DELAY,
                &stats_collector,
                config_handler.collector(),
                synchronizer.ntp_diff(),
                agent_mode,
            ));
        }
        if metrics_type.contains(MetricsType::MINUTE) {
            minute_collector = Some(Collector::new(
                id as u32,
                minute_receiver,
                metrics_sender,
                MetricsType::MINUTE,
                minute_quadruple_tolerable_delay + QG_PROCESS_MAX_DELAY,
                &stats_collector,
                config_handler.collector(),
                synchronizer.ntp_diff(),
                agent_mode,
            ));
        }

        CollectorThread::new(
            quadruple_generator,
            l4_flow_aggr_outer,
            second_collector,
            minute_collector,
        )
    }

    fn new_l7_collector(
        id: usize,
        stats_collector: Arc<stats::Collector>,
        l7_stats_receiver: queue::Receiver<BatchedBox<L7Stats>>,
        metrics_sender: DebugSender<BoxedDocument>,
        metrics_type: MetricsType,
        config_handler: &ConfigHandler,
        queue_debugger: &QueueDebugger,
        synchronizer: &Arc<Synchronizer>,
        agent_mode: RunningMode,
    ) -> L7CollectorThread {
        let user_config = &config_handler.candidate_config.user_config;

        let (l7_second_sender, l7_second_receiver, counter) = queue::bounded_with_debug(
            user_config
                .processors
                .flow_log
                .tunning
                .quadruple_generator_queue_size,
            "2-flow-with-meter-to-l7-second-collector",
            queue_debugger,
        );
        stats_collector.register_countable(
            &QueueStats {
                id,
                module: "2-flow-with-meter-to-l7-second-collector",
            },
            Countable::Owned(Box::new(counter)),
        );
        let (l7_minute_sender, l7_minute_receiver, counter) = queue::bounded_with_debug(
            user_config
                .processors
                .flow_log
                .tunning
                .quadruple_generator_queue_size,
            "2-flow-with-meter-to-l7-minute-collector",
            queue_debugger,
        );
        stats_collector.register_countable(
            &QueueStats {
                id,
                module: "2-flow-with-meter-to-l7-minute-collector",
            },
            Countable::Owned(Box::new(counter)),
        );

        let second_quadruple_tolerable_delay = Self::get_flowgen_tolerable_delay(user_config);
        // minute QG window is also pushed forward by flow stat time,
        // therefore its delay should be 60 + second delay (including extra flow delay)
        let minute_quadruple_tolerable_delay = 60 + second_quadruple_tolerable_delay;

        let quadruple_generator = L7QuadrupleGeneratorThread::new(
            id,
            l7_stats_receiver,
            l7_second_sender,
            l7_minute_sender,
            metrics_type,
            second_quadruple_tolerable_delay,
            minute_quadruple_tolerable_delay,
            1 << 18, // possible_host_size
            config_handler.collector(),
            synchronizer.ntp_diff(),
            stats_collector.clone(),
        );

        let (mut second_collector, mut minute_collector) = (None, None);
        if metrics_type.contains(MetricsType::SECOND) {
            second_collector = Some(L7Collector::new(
                id as u32,
                l7_second_receiver,
                metrics_sender.clone(),
                MetricsType::SECOND,
                second_quadruple_tolerable_delay + QG_PROCESS_MAX_DELAY,
                &stats_collector,
                config_handler.collector(),
                synchronizer.ntp_diff(),
                agent_mode,
            ));
        }
        if metrics_type.contains(MetricsType::MINUTE) {
            minute_collector = Some(L7Collector::new(
                id as u32,
                l7_minute_receiver,
                metrics_sender,
                MetricsType::MINUTE,
                minute_quadruple_tolerable_delay + QG_PROCESS_MAX_DELAY,
                &stats_collector,
                config_handler.collector(),
                synchronizer.ntp_diff(),
                agent_mode,
            ));
        }

        L7CollectorThread::new(quadruple_generator, second_collector, minute_collector)
    }

    fn new(
        version_info: &VersionInfo,
        config_handler: &ConfigHandler,
        stats_collector: Arc<stats::Collector>,
        session: &Arc<Session>,
        synchronizer: &Arc<Synchronizer>,
        exception_handler: ExceptionHandler,
        #[cfg(target_os = "linux")] libvirt_xml_extractor: Arc<LibvirtXmlExtractor>,
        platform_synchronizer: Arc<PlatformSynchronizer>,
        #[cfg(target_os = "linux")] sidecar_poller: Option<Arc<GenericPoller>>,
        #[cfg(target_os = "linux")] api_watcher: Arc<ApiWatcher>,
        vm_mac_addrs: Vec<MacAddr>,
        gateway_vmac_addrs: Vec<MacAddr>,
        agent_mode: RunningMode,
        runtime: Arc<Runtime>,
        sender_leaky_bucket: Arc<LeakyBucket>,
        ipmac_tx: Arc<broadcast::Sender<IpMacPair>>,
    ) -> Result<Self> {
        let static_config = &config_handler.static_config;
        let candidate_config = &config_handler.candidate_config;
        let user_config = &candidate_config.user_config;
        let ctrl_ip = config_handler.ctrl_ip;
        let max_memory = config_handler.candidate_config.environment.max_memory;
        let process_threshold = config_handler
            .candidate_config
            .environment
            .process_threshold;
        let feature_flags = FeatureFlags::from(&user_config.dev.feature_flags);

        if !user_config.inputs.cbpf.af_packet.src_interfaces.is_empty()
            && user_config.inputs.cbpf.special_network.dpdk.source == DpdkSource::None
        {
            warn!("src_interfaces is not empty, but this has already been deprecated, instead, the tap_interface_regex should be set");
        }

        info!("Start check process...");
        trident_process_check(process_threshold);
        #[cfg(any(target_os = "linux", target_os = "android"))]
        if !user_config.global.alerts.check_core_file_disabled {
            info!("Start check core file...");
            core_file_check();
        }
        info!("Start check controller ip...");
        controller_ip_check(&static_config.controller_ips);
        info!("Start check free space...");
        check(free_space_checker(
            &static_config.log_file,
            FREE_SPACE_REQUIREMENT,
            exception_handler.clone(),
        ));

        #[cfg(target_os = "linux")]
        let mut interfaces_and_ns: Vec<(Vec<Link>, netns::NsFile)> = vec![];
        #[cfg(any(target_os = "windows", target_os = "android"))]
        let mut interfaces_and_ns: Vec<Vec<Link>> = vec![];

        #[cfg(target_os = "linux")]
        if candidate_config.dispatcher.extra_netns_regex != "" {
            if candidate_config.capture_mode == PacketCaptureType::Local {
                let re = regex::Regex::new(&candidate_config.dispatcher.extra_netns_regex).unwrap();
                let mut nss = netns::find_ns_files_by_regex(&re);
                nss.sort_unstable();
                for ns in nss.into_iter() {
                    let links = get_listener_links(&candidate_config.dispatcher, &ns);
                    if !links.is_empty() {
                        interfaces_and_ns.push((links, ns));
                    }
                }
            } else {
                log::error!("When the PacketCaptureType is not Local, it does not support extra_netns_regex, other modes only support interfaces under the root network namespace");
            }
        }

        #[cfg(target_os = "linux")]
        let mut packet_fanout_count = if candidate_config.dispatcher.extra_netns_regex == "" {
            user_config
                .inputs
                .cbpf
                .af_packet
                .tunning
                .packet_fanout_count
        } else {
            1
        };
        #[cfg(any(target_os = "windows", target_os = "android"))]
        let packet_fanout_count = 1;

        let links = get_listener_links(
            &candidate_config.dispatcher,
            #[cfg(target_os = "linux")]
            &netns::NsFile::Root,
        );
        if interfaces_and_ns.is_empty()
            && (!links.is_empty() || candidate_config.dispatcher.inner_interface_capture_enabled)
        {
            if packet_fanout_count > 1 || candidate_config.capture_mode == PacketCaptureType::Local
            {
                for _ in 0..packet_fanout_count {
                    #[cfg(target_os = "linux")]
                    interfaces_and_ns.push((links.clone(), netns::NsFile::Root));
                    #[cfg(any(target_os = "windows", target_os = "android"))]
                    interfaces_and_ns.push(links.clone());
                }
            } else {
                for l in links {
                    #[cfg(target_os = "linux")]
                    interfaces_and_ns.push((vec![l], netns::NsFile::Root));
                    #[cfg(any(target_os = "windows", target_os = "android"))]
                    interfaces_and_ns.push(vec![l]);
                }
            }
        }
        #[cfg(target_os = "linux")]
        if candidate_config.capture_mode != PacketCaptureType::Local {
            if !user_config
                .inputs
                .cbpf
                .special_network
                .vhost_user
                .vhost_socket_path
                .is_empty()
                || candidate_config.dispatcher.dpdk_source == DpdkSource::PDump
            {
                packet_fanout_count = 1;
                interfaces_and_ns = vec![(vec![], netns::NsFile::Root)];
            } else if candidate_config.dispatcher.dpdk_source == DpdkSource::Ebpf {
                interfaces_and_ns = vec![];
                for _ in 0..packet_fanout_count {
                    interfaces_and_ns.push((vec![], netns::NsFile::Root));
                }
            }
        }

        match candidate_config.capture_mode {
            PacketCaptureType::Analyzer => {
                info!("Start check kernel...");
                kernel_check();
                if candidate_config
                    .user_config
                    .inputs
                    .cbpf
                    .special_network
                    .dpdk
                    .source
                    == DpdkSource::None
                {
                    info!("Start check tap interface...");
                    #[cfg(target_os = "linux")]
                    let tap_interfaces: Vec<_> = interfaces_and_ns
                        .iter()
                        .filter_map(|i| i.0.get(0).map(|l| l.name.clone()))
                        .collect();
                    #[cfg(any(target_os = "windows", target_os = "android"))]
                    let tap_interfaces: Vec<_> = interfaces_and_ns
                        .iter()
                        .filter_map(|i| i.get(0).map(|l| l.name.clone()))
                        .collect();

                    tap_interface_check(&tap_interfaces);
                }
            }
            _ => {
                // NPF服务检查
                // TODO: npf (only on windows)
                if candidate_config.capture_mode == PacketCaptureType::Mirror {
                    info!("Start check kernel...");
                    kernel_check();
                }
            }
        }

        info!("Agent run with feature-flags: {:?}.", feature_flags);
        // Currently, only loca-mode + ebpf collector is supported, and ebpf collector is not
        // applicable to fastpath, so the number of queues is 1
        // =================================================================================
        // 目前仅支持local-mode + ebpf-collector，ebpf-collector不适用fastpath, 所以队列数为1
        let (policy_setter, policy_getter) = Policy::new(
            1.max(
                if candidate_config.capture_mode != PacketCaptureType::Local {
                    interfaces_and_ns.len()
                } else {
                    1
                },
            ),
            user_config.processors.packet.policy.max_first_path_level,
            user_config.get_fast_path_map_size(candidate_config.dispatcher.max_memory),
            user_config.processors.packet.policy.forward_table_capacity,
            user_config.processors.packet.policy.fast_path_disabled,
            candidate_config.capture_mode == PacketCaptureType::Analyzer,
        );
        synchronizer.add_flow_acl_listener(Box::new(policy_setter));
        policy_setter.set_memory_limit(max_memory);

        // TODO: collector enabled
        // TODO: packet handler builders

        #[cfg(target_os = "linux")]
        // sidecar poller is created before agent start to provide pod interface info for server
        let kubernetes_poller = sidecar_poller.unwrap_or_else(|| {
            let poller = Arc::new(GenericPoller::new(
                config_handler.platform(),
                config_handler
                    .candidate_config
                    .dispatcher
                    .extra_netns_regex
                    .clone(),
            ));
            platform_synchronizer.set_kubernetes_poller(poller.clone());
            poller
        });

        let context = ConstructDebugCtx {
            runtime: runtime.clone(),
            #[cfg(target_os = "linux")]
            api_watcher: api_watcher.clone(),
            #[cfg(target_os = "linux")]
            poller: kubernetes_poller.clone(),
            session: session.clone(),
            static_config: synchronizer.static_config.clone(),
            agent_id: synchronizer.agent_id.clone(),
            status: synchronizer.status.clone(),
            config: config_handler.debug(),
            policy_setter,
        };
        let debugger = Debugger::new(context);
        let queue_debugger = debugger.clone_queue();
        #[cfg(any(target_os = "linux", target_os = "android"))]
        let process_listener = Arc::new(ProcessListener::new(
            &candidate_config.user_config.inputs.proc.process_blacklist,
            &candidate_config.user_config.inputs.proc.process_matcher,
            candidate_config
                .user_config
                .inputs
                .proc
                .proc_dir_path
                .clone(),
            candidate_config
                .user_config
                .inputs
                .proc
                .tag_extraction
                .exec_username
                .clone(),
            candidate_config
                .user_config
                .inputs
                .proc
                .tag_extraction
                .script_command
                .clone(),
        ));
        #[cfg(any(target_os = "linux", target_os = "android"))]
        platform_synchronizer.set_process_listener(&process_listener);

        #[cfg(any(target_os = "linux", target_os = "android"))]
        let (toa_sender, toa_recv, _) = queue::bounded_with_debug(
            user_config.processors.packet.toa.sender_queue_size,
            "1-socket-sync-toa-info-queue",
            &queue_debugger,
        );
        #[cfg(target_os = "windows")]
        let (toa_sender, _, _) = queue::bounded_with_debug(
            user_config.processors.packet.toa.sender_queue_size,
            "1-socket-sync-toa-info-queue",
            &queue_debugger,
        );
        #[cfg(any(target_os = "linux", target_os = "android"))]
        let socket_synchronizer = SocketSynchronizer::new(
            runtime.clone(),
            config_handler.platform(),
            synchronizer.agent_id.clone(),
            Arc::new(Mutex::new(policy_getter)),
            policy_setter,
            session.clone(),
            toa_recv,
            Arc::new(Mutex::new(Lru::with_capacity(
                user_config.processors.packet.toa.cache_size >> 5,
                user_config.processors.packet.toa.cache_size,
            ))),
            process_listener.clone(),
        );

        let rx_leaky_bucket = Arc::new(LeakyBucket::new(match candidate_config.capture_mode {
            PacketCaptureType::Analyzer => None,
            _ => Some(
                config_handler
                    .candidate_config
                    .dispatcher
                    .global_pps_threshold,
            ),
        }));

        let tap_typer = Arc::new(CaptureNetworkTyper::new());

        // TODO: collector enabled
        let mut dispatcher_components = vec![];

        // Sender/Collector
        info!(
            "static analyzer ip: '{}' actual analyzer ip '{}'",
            user_config.global.communication.ingester_ip, candidate_config.sender.dest_ip
        );
        let mut l4_flow_uniform_senders = Vec::new();
        let mut l4_flow_aggr_senders = Vec::new();
        for i in 0..user_config.outputs.flow_log.tunning.sender_threads {
<<<<<<< HEAD
            let name: &'static str = Box::leak(format!("3-flowlog-to-collector-sender-{}", i).into_boxed_str());
=======
            let name: &'static str =
                Box::leak(format!("3-flowlog-to-collector-sender-{}", i).into_boxed_str());
>>>>>>> bdba5979
            let (s, r, counter) = queue::bounded_with_debug(
                user_config
                    .processors
                    .flow_log
                    .tunning
                    .flow_generator_queue_size,
                name,
                &queue_debugger,
            );
            stats_collector.register_countable(
                &QueueStats {
                    module: name,
                    ..Default::default()
                },
                Countable::Owned(Box::new(counter)),
            );
            l4_flow_aggr_senders.push(s);
            l4_flow_uniform_senders.push(UniformSenderThread::new(
                name,
                Arc::new(r),
                config_handler.sender(),
                stats_collector.clone(),
                exception_handler.clone(),
                None,
                if candidate_config.metric_server.l4_flow_log_compressed {
                    SenderEncoder::Zstd
                } else {
                    SenderEncoder::Raw
                },
                sender_leaky_bucket.clone(),
            ));
        }
        let l4_flow_aggr_sender = MultiDebugSender::new(l4_flow_aggr_senders);

        let metrics_queue_name = "3-doc-to-collector-sender";
        let (metrics_sender, metrics_receiver, counter) = queue::bounded_with_debug(
            user_config.outputs.flow_metrics.tunning.sender_queue_size,
            metrics_queue_name,
            &queue_debugger,
        );
        stats_collector.register_countable(
            &QueueStats {
                module: metrics_queue_name,
                ..Default::default()
            },
            Countable::Owned(Box::new(counter)),
        );
        let metrics_uniform_sender = UniformSenderThread::new(
            metrics_queue_name,
            Arc::new(metrics_receiver),
            config_handler.sender(),
            stats_collector.clone(),
            exception_handler.clone(),
            None,
            SenderEncoder::Raw,
            sender_leaky_bucket.clone(),
        );

        let proto_log_queue_name = "2-protolog-to-collector-sender";
        let (proto_log_sender, proto_log_receiver, counter) = queue::bounded_with_debug(
            user_config.outputs.flow_log.tunning.collector_queue_size,
            proto_log_queue_name,
            &queue_debugger,
        );
        stats_collector.register_countable(
            &QueueStats {
                module: proto_log_queue_name,
                ..Default::default()
            },
            Countable::Owned(Box::new(counter)),
        );
        let l7_flow_uniform_sender = UniformSenderThread::new(
            proto_log_queue_name,
            Arc::new(proto_log_receiver),
            config_handler.sender(),
            stats_collector.clone(),
            exception_handler.clone(),
            None,
            if candidate_config.metric_server.l7_flow_log_compressed {
                SenderEncoder::Zstd
            } else {
                SenderEncoder::Raw
            },
            sender_leaky_bucket.clone(),
        );

        let analyzer_ip = if candidate_config
            .dispatcher
            .analyzer_ip
            .parse::<IpAddr>()
            .is_ok()
        {
            candidate_config
                .dispatcher
                .analyzer_ip
                .parse::<IpAddr>()
                .unwrap()
        } else {
            let ips = lookup_host(&candidate_config.dispatcher.analyzer_ip)?;
            ips[0]
        };

        // Dispatcher
        let source_ip = match get_route_src_ip(&analyzer_ip) {
            Ok(ip) => ip,
            Err(e) => {
                warn!("get route to '{}' failed: {:?}", &analyzer_ip, e);
                if ctrl_ip.is_ipv6() {
                    Ipv6Addr::UNSPECIFIED.into()
                } else {
                    Ipv4Addr::UNSPECIFIED.into()
                }
            }
        };

        let npb_bps_limit = Arc::new(LeakyBucket::new(Some(
            config_handler.candidate_config.sender.npb_bps_threshold,
        )));
        let npb_arp_table = Arc::new(NpbArpTable::new(
            config_handler.candidate_config.npb.socket_type == SocketType::RawUdp,
            exception_handler.clone(),
        ));

        let pcap_batch_queue = "2-pcap-batch-to-sender";
        let (pcap_batch_sender, pcap_batch_receiver, pcap_batch_counter) =
            queue::bounded_with_debug(
                user_config
                    .processors
                    .packet
                    .pcap_stream
                    .receiver_queue_size,
                pcap_batch_queue,
                &queue_debugger,
            );
        stats_collector.register_countable(
            &QueueStats {
                module: pcap_batch_queue,
                ..Default::default()
            },
            Countable::Owned(Box::new(pcap_batch_counter)),
        );

        let pcap_packet_shared_connection = Arc::new(Mutex::new(Connection::new()));

        let pcap_batch_uniform_sender = UniformSenderThread::new(
            pcap_batch_queue,
            Arc::new(pcap_batch_receiver),
            config_handler.sender(),
            stats_collector.clone(),
            exception_handler.clone(),
            Some(pcap_packet_shared_connection.clone()),
            if user_config.outputs.compression.pcap {
                SenderEncoder::Zstd
            } else {
                SenderEncoder::Raw
            },
            sender_leaky_bucket.clone(),
        );
        // Enterprise Edition Feature: packet-sequence
        let packet_sequence_queue_name = "2-packet-sequence-block-to-sender";
        let (packet_sequence_uniform_output, packet_sequence_uniform_input, counter) =
            queue::bounded_with_debug(
                user_config.processors.packet.tcp_header.sender_queue_size,
                packet_sequence_queue_name,
                &queue_debugger,
            );

        stats_collector.register_countable(
            &QueueStats {
                module: packet_sequence_queue_name,
                ..Default::default()
            },
            Countable::Owned(Box::new(counter)),
        );

        let packet_sequence_uniform_sender = UniformSenderThread::new(
            packet_sequence_queue_name,
            Arc::new(packet_sequence_uniform_input),
            config_handler.sender(),
            stats_collector.clone(),
            exception_handler.clone(),
            Some(pcap_packet_shared_connection),
            SenderEncoder::Raw,
            sender_leaky_bucket.clone(),
        );

        let bpf_builder = bpf::Builder {
            is_ipv6: ctrl_ip.is_ipv6(),
            vxlan_flags: user_config.outputs.npb.custom_vxlan_flags,
            npb_port: user_config.outputs.npb.target_port,
            controller_port: static_config.controller_port,
            controller_tls_port: static_config.controller_tls_port,
            proxy_controller_port: candidate_config.dispatcher.proxy_controller_port,
            analyzer_source_ip: source_ip,
            analyzer_port: candidate_config.dispatcher.analyzer_port,
            skip_npb_bpf: candidate_config.dispatcher.skip_npb_bpf,
        };
        let bpf_syntax_str = bpf_builder.build_pcap_syntax_to_str();
        #[cfg(any(target_os = "linux", target_os = "android"))]
        let bpf_syntax = bpf_builder.build_pcap_syntax();

        let bpf_options = Arc::new(Mutex::new(BpfOptions {
            capture_bpf: candidate_config.dispatcher.capture_bpf.clone(),
            #[cfg(any(target_os = "linux", target_os = "android"))]
            bpf_syntax,
            bpf_syntax_str,
        }));

        #[cfg(any(target_os = "linux", target_os = "android"))]
        let queue_size = config_handler.ebpf().load().queue_size;
        #[cfg(any(target_os = "linux", target_os = "android"))]
        let mut dpdk_ebpf_senders = vec![];

        let mut tap_interfaces = vec![];
        for (i, entry) in interfaces_and_ns.into_iter().enumerate() {
            #[cfg(target_os = "linux")]
            let links = entry.0;
            #[cfg(any(target_os = "windows", target_os = "android"))]
            let links = entry;
            tap_interfaces.extend(links.clone());
            #[cfg(target_os = "linux")]
            let netns = entry.1;

            #[cfg(any(target_os = "linux", target_os = "android"))]
            let queue_name = "0-ebpf-dpdk-to-dispatcher";
            #[cfg(any(target_os = "linux", target_os = "android"))]
            let (dpdk_ebpf_sender, dpdk_ebpf_receiver, counter) =
                queue::bounded_with_debug(queue_size, queue_name, &queue_debugger);
            #[cfg(any(target_os = "linux", target_os = "android"))]
            stats_collector.register_countable(
                &stats::QueueStats {
                    id: i,
                    module: queue_name,
                },
                Countable::Owned(Box::new(counter)),
            );
            #[cfg(any(target_os = "linux", target_os = "android"))]
            dpdk_ebpf_senders.push(dpdk_ebpf_sender);

            let dispatcher_component = build_dispatchers(
                i,
                links,
                stats_collector.clone(),
                config_handler,
                queue_debugger.clone(),
                version_info.name != env!("AGENT_NAME"),
                synchronizer,
                npb_bps_limit.clone(),
                npb_arp_table.clone(),
                rx_leaky_bucket.clone(),
                policy_getter,
                exception_handler.clone(),
                bpf_options.clone(),
                packet_sequence_uniform_output.clone(),
                proto_log_sender.clone(),
                pcap_batch_sender.clone(),
                tap_typer.clone(),
                vm_mac_addrs.clone(),
                gateway_vmac_addrs.clone(),
                toa_sender.clone(),
                l4_flow_aggr_sender.clone(),
                metrics_sender.clone(),
                #[cfg(target_os = "linux")]
                netns,
                #[cfg(target_os = "linux")]
                kubernetes_poller.clone(),
                #[cfg(target_os = "linux")]
                libvirt_xml_extractor.clone(),
                #[cfg(target_os = "linux")]
                Some(dpdk_ebpf_receiver),
                #[cfg(target_os = "linux")]
                {
                    packet_fanout_count > 1
                },
            )?;
            dispatcher_components.push(dispatcher_component);
        }
        tap_interfaces.sort();
        let proc_event_queue_name = "1-proc-event-to-sender";
        #[allow(unused)]
        let (proc_event_sender, proc_event_receiver, counter) = queue::bounded_with_debug(
            user_config.inputs.ebpf.tunning.collector_queue_size,
            proc_event_queue_name,
            &queue_debugger,
        );
        stats_collector.register_countable(
            &QueueStats {
                module: proc_event_queue_name,
                ..Default::default()
            },
            Countable::Owned(Box::new(counter)),
        );
        let proc_event_uniform_sender = UniformSenderThread::new(
            proc_event_queue_name,
            Arc::new(proc_event_receiver),
            config_handler.sender(),
            stats_collector.clone(),
            exception_handler.clone(),
            None,
            SenderEncoder::Raw,
            sender_leaky_bucket.clone(),
        );

        let profile_queue_name = "1-profile-to-sender";
        let (profile_sender, profile_receiver, counter) = queue::bounded_with_debug(
            user_config.inputs.ebpf.tunning.collector_queue_size,
            profile_queue_name,
            &queue_debugger,
        );
        stats_collector.register_countable(
            &QueueStats {
                module: profile_queue_name,
                ..Default::default()
            },
            Countable::Owned(Box::new(counter)),
        );
        let profile_uniform_sender = UniformSenderThread::new(
            profile_queue_name,
            Arc::new(profile_receiver),
            config_handler.sender(),
            stats_collector.clone(),
            exception_handler.clone(),
            None,
            // profiler compress is a special one, it requires compressed and directly write into db
            // so we compress profile data inside and not compress secondly
            SenderEncoder::Raw,
            sender_leaky_bucket.clone(),
        );
        let application_log_queue_name = "1-application-log-to-sender";
        let (application_log_sender, application_log_receiver, counter) = queue::bounded_with_debug(
            user_config
                .processors
                .flow_log
                .tunning
                .flow_aggregator_queue_size,
            application_log_queue_name,
            &queue_debugger,
        );
        stats_collector.register_countable(
            &QueueStats {
                module: application_log_queue_name,
                ..Default::default()
            },
            Countable::Owned(Box::new(counter)),
        );
        let application_log_uniform_sender = UniformSenderThread::new(
            application_log_queue_name,
            Arc::new(application_log_receiver),
            config_handler.sender(),
            stats_collector.clone(),
            exception_handler.clone(),
            None,
            if candidate_config.metric_server.application_log_compressed {
                SenderEncoder::Zstd
            } else {
                SenderEncoder::Raw
            },
            sender_leaky_bucket.clone(),
        );

        let skywalking_queue_name = "1-skywalking-to-sender";
        let (skywalking_sender, skywalking_receiver, counter) = queue::bounded_with_debug(
            user_config
                .processors
                .flow_log
                .tunning
                .flow_aggregator_queue_size,
            skywalking_queue_name,
            &queue_debugger,
        );
        stats_collector.register_countable(
            &QueueStats {
                module: skywalking_queue_name,
                ..Default::default()
            },
            Countable::Owned(Box::new(counter)),
        );
        let skywalking_uniform_sender = UniformSenderThread::new(
            skywalking_queue_name,
            Arc::new(skywalking_receiver),
            config_handler.sender(),
            stats_collector.clone(),
            exception_handler.clone(),
            None,
            if candidate_config.metric_server.compressed {
                SenderEncoder::Zstd
            } else {
                SenderEncoder::Raw
            },
            sender_leaky_bucket.clone(),
        );

        let datadog_queue_name = "1-datadog-to-sender";
        let (datadog_sender, datadog_receiver, counter) = queue::bounded_with_debug(
            user_config
                .processors
                .flow_log
                .tunning
                .flow_aggregator_queue_size,
            datadog_queue_name,
            &queue_debugger,
        );
        stats_collector.register_countable(
            &QueueStats {
                module: datadog_queue_name,
                ..Default::default()
            },
            Countable::Owned(Box::new(counter)),
        );
        let datadog_uniform_sender = UniformSenderThread::new(
            datadog_queue_name,
            Arc::new(datadog_receiver),
            config_handler.sender(),
            stats_collector.clone(),
            exception_handler.clone(),
            None,
            if candidate_config.metric_server.compressed {
                SenderEncoder::Zstd
            } else {
                SenderEncoder::Raw
            },
            sender_leaky_bucket.clone(),
        );

        let ebpf_dispatcher_id = dispatcher_components.len();
        #[cfg(any(target_os = "linux", target_os = "android"))]
        let mut ebpf_dispatcher_component = None;
        #[cfg(any(target_os = "linux", target_os = "android"))]
        if !config_handler.ebpf().load().ebpf.disabled
            && (candidate_config.capture_mode != PacketCaptureType::Analyzer
                || candidate_config
                    .user_config
                    .inputs
                    .cbpf
                    .special_network
                    .dpdk
                    .source
                    == DpdkSource::Ebpf)
        {
            let (l7_stats_sender, l7_stats_receiver, counter) = queue::bounded_with_debug(
                user_config
                    .processors
                    .flow_log
                    .tunning
                    .flow_generator_queue_size,
                "1-l7-stats-to-quadruple-generator",
                &queue_debugger,
            );
            stats_collector.register_countable(
                &QueueStats {
                    id: ebpf_dispatcher_id,
                    module: "1-l7-stats-to-quadruple-generator",
                },
                Countable::Owned(Box::new(counter)),
            );
            let (log_sender, log_receiver, counter) = queue::bounded_with_debug(
                user_config
                    .processors
                    .flow_log
                    .tunning
                    .flow_generator_queue_size,
                "1-tagged-flow-to-app-protocol-logs",
                &queue_debugger,
            );
            stats_collector.register_countable(
                &QueueStats {
                    id: ebpf_dispatcher_id,
                    module: "1-tagged-flow-to-app-protocol-logs",
                },
                Countable::Owned(Box::new(counter)),
            );
            let (session_aggregator, counter) = SessionAggregator::new(
                log_receiver,
                proto_log_sender.clone(),
                ebpf_dispatcher_id as u32,
                config_handler.log_parser(),
                synchronizer.ntp_diff(),
            );
            stats_collector.register_countable(
                &stats::SingleTagModule("l7_session_aggr", "index", ebpf_dispatcher_id),
                Countable::Ref(Arc::downgrade(&counter) as Weak<dyn RefCountable>),
            );
            let l7_collector = Self::new_l7_collector(
                ebpf_dispatcher_id,
                stats_collector.clone(),
                l7_stats_receiver,
                metrics_sender.clone(),
                MetricsType::SECOND | MetricsType::MINUTE,
                config_handler,
                &queue_debugger,
                &synchronizer,
                agent_mode,
            );
            match EbpfCollector::new(
                ebpf_dispatcher_id,
                synchronizer.ntp_diff(),
                config_handler.ebpf(),
                config_handler.log_parser(),
                config_handler.flow(),
                config_handler.collector(),
                policy_getter,
                dpdk_ebpf_senders,
                log_sender,
                l7_stats_sender,
                proc_event_sender,
                profile_sender.clone(),
                &queue_debugger,
                stats_collector.clone(),
                exception_handler.clone(),
                &process_listener,
            ) {
                Ok(ebpf_collector) => {
                    synchronizer
                        .add_flow_acl_listener(Box::new(ebpf_collector.get_sync_dispatcher()));
                    stats_collector.register_countable(
                        &stats::NoTagModule("ebpf-collector"),
                        Countable::Owned(Box::new(ebpf_collector.get_sync_counter())),
                    );
                    ebpf_dispatcher_component = Some(EbpfDispatcherComponent {
                        ebpf_collector,
                        session_aggregator,
                        l7_collector,
                    });
                }
                Err(e) => {
                    log::error!("ebpf collector error: {:?}", e);
                }
            };
        }

        let otel_queue_name = "1-otel-to-sender";
        let (otel_sender, otel_receiver, counter) = queue::bounded_with_debug(
            user_config
                .processors
                .flow_log
                .tunning
                .flow_aggregator_queue_size,
            otel_queue_name,
            &queue_debugger,
        );
        stats_collector.register_countable(
            &QueueStats {
                module: otel_queue_name,
                ..Default::default()
            },
            Countable::Owned(Box::new(counter)),
        );
        let otel_uniform_sender = UniformSenderThread::new(
            otel_queue_name,
            Arc::new(otel_receiver),
            config_handler.sender(),
            stats_collector.clone(),
            exception_handler.clone(),
            None,
            if candidate_config.metric_server.compressed {
                SenderEncoder::Zstd
            } else {
                SenderEncoder::Raw
            },
            sender_leaky_bucket.clone(),
        );

        let otel_dispatcher_id = ebpf_dispatcher_id + 1;

        let (l7_stats_sender, l7_stats_receiver, counter) = queue::bounded_with_debug(
            user_config
                .processors
                .flow_log
                .tunning
                .flow_generator_queue_size,
            "1-l7-stats-to-quadruple-generator",
            &queue_debugger,
        );
        stats_collector.register_countable(
            &QueueStats {
                id: otel_dispatcher_id,
                module: "1-l7-stats-to-quadruple-generator",
            },
            Countable::Owned(Box::new(counter)),
        );
        let l7_collector = Self::new_l7_collector(
            otel_dispatcher_id,
            stats_collector.clone(),
            l7_stats_receiver,
            metrics_sender.clone(),
            MetricsType::SECOND | MetricsType::MINUTE,
            config_handler,
            &queue_debugger,
            &synchronizer,
            agent_mode,
        );

        let prometheus_queue_name = "1-prometheus-to-sender";
        let (prometheus_sender, prometheus_receiver, counter) = queue::bounded_with_debug(
            user_config
                .processors
                .flow_log
                .tunning
                .flow_aggregator_queue_size,
            prometheus_queue_name,
            &queue_debugger,
        );
        stats_collector.register_countable(
            &QueueStats {
                module: prometheus_queue_name,
                ..Default::default()
            },
            Countable::Owned(Box::new(counter)),
        );

        let prometheus_telegraf_shared_connection = Arc::new(Mutex::new(Connection::new()));
        let prometheus_uniform_sender = UniformSenderThread::new(
            prometheus_queue_name,
            Arc::new(prometheus_receiver),
            config_handler.sender(),
            stats_collector.clone(),
            exception_handler.clone(),
            Some(prometheus_telegraf_shared_connection.clone()),
            SenderEncoder::Raw,
            sender_leaky_bucket.clone(),
        );

        let telegraf_queue_name = "1-telegraf-to-sender";
        let (telegraf_sender, telegraf_receiver, counter) = queue::bounded_with_debug(
            user_config
                .processors
                .flow_log
                .tunning
                .flow_aggregator_queue_size,
            telegraf_queue_name,
            &queue_debugger,
        );
        stats_collector.register_countable(
            &QueueStats {
                module: telegraf_queue_name,
                ..Default::default()
            },
            Countable::Owned(Box::new(counter)),
        );
        let telegraf_uniform_sender = UniformSenderThread::new(
            telegraf_queue_name,
            Arc::new(telegraf_receiver),
            config_handler.sender(),
            stats_collector.clone(),
            exception_handler.clone(),
            Some(prometheus_telegraf_shared_connection),
            SenderEncoder::Raw,
            sender_leaky_bucket.clone(),
        );

        let compressed_otel_queue_name = "1-compressed-otel-to-sender";
        let (compressed_otel_sender, compressed_otel_receiver, counter) = queue::bounded_with_debug(
            user_config
                .processors
                .flow_log
                .tunning
                .flow_aggregator_queue_size,
            compressed_otel_queue_name,
            &queue_debugger,
        );
        stats_collector.register_countable(
            &QueueStats {
                module: compressed_otel_queue_name,
                ..Default::default()
            },
            Countable::Owned(Box::new(counter)),
        );
        let compressed_otel_uniform_sender = UniformSenderThread::new(
            compressed_otel_queue_name,
            Arc::new(compressed_otel_receiver),
            config_handler.sender(),
            stats_collector.clone(),
            exception_handler.clone(),
            None,
            SenderEncoder::Raw,
            sender_leaky_bucket.clone(),
        );

        let (external_metrics_server, external_metrics_counter) = MetricServer::new(
            runtime.clone(),
            otel_sender,
            compressed_otel_sender,
            l7_stats_sender,
            prometheus_sender,
            telegraf_sender,
            profile_sender,
            application_log_sender,
            skywalking_sender,
            datadog_sender,
            candidate_config.metric_server.port,
            exception_handler.clone(),
            candidate_config.metric_server.compressed,
            candidate_config.metric_server.profile_compressed,
            candidate_config.platform.epc_id,
            policy_getter,
            synchronizer.ntp_diff(),
            user_config
                .inputs
                .integration
                .prometheus_extra_labels
                .clone(),
            candidate_config.log_parser.clone(),
            user_config
                .inputs
                .integration
                .feature_control
                .profile_integration_disabled,
            user_config
                .inputs
                .integration
                .feature_control
                .trace_integration_disabled,
            user_config
                .inputs
                .integration
                .feature_control
                .metric_integration_disabled,
            user_config
                .inputs
                .integration
                .feature_control
                .log_integration_disabled,
        );

        stats_collector.register_countable(
            &stats::NoTagModule("integration_collector"),
            Countable::Owned(Box::new(external_metrics_counter)),
        );

        let sender_config = config_handler.sender().load();
        let (npb_bandwidth_watcher, npb_bandwidth_watcher_counter) = NpbBandwidthWatcher::new(
            sender_config.bandwidth_probe_interval.as_secs(),
            sender_config.npb_bps_threshold,
            sender_config.server_tx_bandwidth_threshold,
            npb_bps_limit.clone(),
            exception_handler.clone(),
        );
        synchronizer.add_flow_acl_listener(npb_bandwidth_watcher.clone());
        stats_collector.register_countable(
            &stats::NoTagModule("npb_bandwidth_watcher"),
            Countable::Ref(Arc::downgrade(&npb_bandwidth_watcher_counter) as Weak<dyn RefCountable>),
        );
        let vector_component = VectorComponent::new(
            user_config.inputs.vector.enabled,
            user_config.inputs.vector.config.clone(),
            runtime.clone(),
            synchronizer.agent_id.read().clone().ipmac.ip.to_string(),
            ipmac_tx,
        );

        Ok(AgentComponents {
            config: candidate_config.clone(),
            rx_leaky_bucket,
            tap_typer,
            cur_tap_types: vec![],
            l4_flow_uniform_senders,
            metrics_uniform_sender,
            l7_flow_uniform_sender,
            platform_synchronizer,
            #[cfg(target_os = "linux")]
            kubernetes_poller,
            #[cfg(any(target_os = "linux", target_os = "android"))]
            socket_synchronizer,
            debugger,
            #[cfg(any(target_os = "linux", target_os = "android"))]
            ebpf_dispatcher_component,
            stats_collector,
            running: AtomicBool::new(false),
            metrics_server_component: MetricsServerComponent {
                external_metrics_server,
                l7_collector,
            },
            exception_handler,
            max_memory,
            otel_uniform_sender,
            prometheus_uniform_sender,
            telegraf_uniform_sender,
            profile_uniform_sender,
            proc_event_uniform_sender,
            application_log_uniform_sender,
            skywalking_uniform_sender,
            datadog_uniform_sender,
            capture_mode: candidate_config.capture_mode,
            packet_sequence_uniform_output, // Enterprise Edition Feature: packet-sequence
            packet_sequence_uniform_sender, // Enterprise Edition Feature: packet-sequence
            npb_bps_limit,
            compressed_otel_uniform_sender,
            pcap_batch_uniform_sender,
            proto_log_sender,
            pcap_batch_sender,
            toa_info_sender: toa_sender,
            l4_flow_aggr_sender,
            metrics_sender,
            agent_mode,
            policy_setter,
            policy_getter,
            npb_bandwidth_watcher,
            npb_arp_table,
            vector_component,
            runtime,
            dispatcher_components,
            is_ce_version: version_info.name != env!("AGENT_NAME"),
            tap_interfaces,
            last_dispatcher_component_id: otel_dispatcher_id,
            bpf_options,
            #[cfg(any(target_os = "linux", target_os = "android"))]
            process_listener,
        })
    }

    pub fn clear_dispatcher_components(&mut self) {
        self.dispatcher_components.iter_mut().for_each(|d| d.stop());
        self.dispatcher_components.clear();
        self.tap_interfaces.clear();
    }

    fn start(&mut self) {
        if self.running.swap(true, Ordering::Relaxed) {
            return;
        }
        info!("Starting agent components.");
        self.stats_collector.start();

        #[cfg(any(target_os = "linux", target_os = "android"))]
        self.socket_synchronizer.start();
        #[cfg(target_os = "linux")]
        if crate::utils::environment::is_tt_pod(self.config.agent_type) {
            self.kubernetes_poller.start();
        }
        self.debugger.start();
        self.metrics_uniform_sender.start();
        self.l7_flow_uniform_sender.start();
        for sender in self.l4_flow_uniform_senders.iter_mut() {
            sender.start();
        }

        // Enterprise Edition Feature: packet-sequence
        self.packet_sequence_uniform_sender.start();

        // When capture_mode is Analyzer mode and agent is not running in container and agent
        // in the environment where cgroup is not supported, we need to check free memory
        if self.capture_mode != PacketCaptureType::Analyzer
            && !running_in_container()
            && !is_kernel_available_for_cgroups()
        {
            match free_memory_check(self.max_memory, &self.exception_handler) {
                Ok(()) => {
                    for d in self.dispatcher_components.iter_mut() {
                        d.start();
                    }
                }
                Err(e) => {
                    warn!("{}", e);
                }
            }
        } else {
            for d in self.dispatcher_components.iter_mut() {
                d.start();
            }
        }

        #[cfg(any(target_os = "linux", target_os = "android"))]
        if let Some(ebpf_dispatcher_component) = self.ebpf_dispatcher_component.as_mut() {
            ebpf_dispatcher_component.start();
        }
        if matches!(self.agent_mode, RunningMode::Managed) {
            self.otel_uniform_sender.start();
            self.compressed_otel_uniform_sender.start();
            self.prometheus_uniform_sender.start();
            self.telegraf_uniform_sender.start();
            self.profile_uniform_sender.start();
            self.proc_event_uniform_sender.start();
            self.application_log_uniform_sender.start();
            self.skywalking_uniform_sender.start();
            self.datadog_uniform_sender.start();
            if self.config.metric_server.enabled {
                self.metrics_server_component.start();
            }
            self.pcap_batch_uniform_sender.start();
        }

        self.npb_bandwidth_watcher.start();
        self.npb_arp_table.start();
        self.vector_component.start();
        #[cfg(any(target_os = "linux", target_os = "android"))]
        self.process_listener.start();
        info!("Started agent components.");
    }

    fn stop(&mut self) {
        if !self.running.swap(false, Ordering::Relaxed) {
            return;
        }

        let mut join_handles = vec![];

        self.policy_setter.reset_queue_size(0);
        for d in self.dispatcher_components.iter_mut() {
            d.stop();
        }

        #[cfg(any(target_os = "linux", target_os = "android"))]
        self.socket_synchronizer.stop();
        #[cfg(target_os = "linux")]
        self.kubernetes_poller.stop();

        for sender in self.l4_flow_uniform_senders.iter_mut() {
            if let Some(h) = sender.notify_stop() {
                join_handles.push(h);
            }
        }
        if let Some(h) = self.metrics_uniform_sender.notify_stop() {
            join_handles.push(h);
        }
        if let Some(h) = self.l7_flow_uniform_sender.notify_stop() {
            join_handles.push(h);
        }

        self.debugger.stop();

        #[cfg(any(target_os = "linux", target_os = "android"))]
        if let Some(d) = self.ebpf_dispatcher_component.as_mut() {
            d.stop();
        }

        self.metrics_server_component.stop();
        if let Some(h) = self.otel_uniform_sender.notify_stop() {
            join_handles.push(h);
        }
        if let Some(h) = self.compressed_otel_uniform_sender.notify_stop() {
            join_handles.push(h);
        }
        if let Some(h) = self.prometheus_uniform_sender.notify_stop() {
            join_handles.push(h);
        }
        if let Some(h) = self.telegraf_uniform_sender.notify_stop() {
            join_handles.push(h);
        }
        if let Some(h) = self.profile_uniform_sender.notify_stop() {
            join_handles.push(h);
        }
        if let Some(h) = self.proc_event_uniform_sender.notify_stop() {
            join_handles.push(h);
        }
        if let Some(h) = self.pcap_batch_uniform_sender.notify_stop() {
            join_handles.push(h);
        }
        if let Some(h) = self.application_log_uniform_sender.notify_stop() {
            join_handles.push(h);
        }
        if let Some(h) = self.skywalking_uniform_sender.notify_stop() {
            join_handles.push(h);
        }
        if let Some(h) = self.datadog_uniform_sender.notify_stop() {
            join_handles.push(h);
        }
        // Enterprise Edition Feature: packet-sequence
        if let Some(h) = self.packet_sequence_uniform_sender.notify_stop() {
            join_handles.push(h);
        }

        if let Some(h) = self.npb_bandwidth_watcher.notify_stop() {
            join_handles.push(h);
        }

        if let Some(h) = self.npb_arp_table.notify_stop() {
            join_handles.push(h);
        }
        if let Some(h) = self.stats_collector.notify_stop() {
            join_handles.push(h);
        }
        #[cfg(any(target_os = "linux", target_os = "android"))]
        if let Some(h) = self.process_listener.notify_stop() {
            join_handles.push(h);
        }
        if let Some(h) = self.vector_component.notify_stop() {
            join_handles.push(h);
        }

        for handle in join_handles {
            if !handle.is_finished() {
                info!(
                    "wait for {} to fully stop",
                    handle.thread().name().unwrap_or("unnamed thread")
                );
            }
            let _ = handle.join();
        }

        info!("Stopped agent components.")
    }
}

impl Components {
    fn start(&mut self) {
        match self {
            Self::Agent(a) => a.start(),
            #[cfg(target_os = "linux")]
            Self::Watcher(w) => w.start(),
            _ => {}
        }
    }

    fn new(
        version_info: &VersionInfo,
        config_handler: &ConfigHandler,
        stats_collector: Arc<stats::Collector>,
        session: &Arc<Session>,
        synchronizer: &Arc<Synchronizer>,
        exception_handler: ExceptionHandler,
        #[cfg(target_os = "linux")] libvirt_xml_extractor: Arc<LibvirtXmlExtractor>,
        platform_synchronizer: Arc<PlatformSynchronizer>,
        #[cfg(target_os = "linux")] sidecar_poller: Option<Arc<GenericPoller>>,
        #[cfg(target_os = "linux")] api_watcher: Arc<ApiWatcher>,
        vm_mac_addrs: Vec<MacAddr>,
        gateway_vmac_addrs: Vec<MacAddr>,
        agent_mode: RunningMode,
        runtime: Arc<Runtime>,
        sender_leaky_bucket: Arc<LeakyBucket>,
        ipmac_tx: Arc<broadcast::Sender<IpMacPair>>,
    ) -> Result<Self> {
        #[cfg(target_os = "linux")]
        if crate::utils::environment::running_in_only_watch_k8s_mode() {
            let components = WatcherComponents::new(config_handler, agent_mode, runtime)?;
            return Ok(Components::Watcher(components));
        }
        let components = AgentComponents::new(
            version_info,
            config_handler,
            stats_collector,
            session,
            synchronizer,
            exception_handler,
            #[cfg(target_os = "linux")]
            libvirt_xml_extractor,
            platform_synchronizer,
            #[cfg(target_os = "linux")]
            sidecar_poller,
            #[cfg(target_os = "linux")]
            api_watcher,
            vm_mac_addrs,
            gateway_vmac_addrs,
            agent_mode,
            runtime,
            sender_leaky_bucket,
            ipmac_tx,
        )?;
        return Ok(Components::Agent(components));
    }

    fn stop(&mut self) {
        match self {
            Self::Agent(a) => a.stop(),
            #[cfg(target_os = "linux")]
            Self::Watcher(w) => w.stop(),
            _ => {}
        }
    }
}

fn build_pcap_assembler(
    enabled: bool,
    config: &PcapStream,
    stats_collector: &stats::Collector,
    pcap_batch_sender: DebugSender<BoxedPcapBatch>,
    queue_debugger: &QueueDebugger,
    ntp_diff: Arc<AtomicI64>,
    id: usize,
) -> (PcapAssembler, DebugSender<MiniPacket>) {
    let mini_packet_queue = "1-mini-meta-packet-to-pcap-handler";
    let (mini_packet_sender, mini_packet_receiver, mini_packet_counter) = queue::bounded_with_debug(
        config.receiver_queue_size,
        mini_packet_queue,
        &queue_debugger,
    );
    let pcap_assembler = PcapAssembler::new(
        id as u32,
        enabled,
        config.total_buffer_size,
        config.buffer_size_per_flow,
        config.flush_interval,
        pcap_batch_sender,
        mini_packet_receiver,
        ntp_diff,
    );
    stats_collector.register_countable(
        &stats::SingleTagModule("pcap_assembler", "id", id),
        Countable::Ref(Arc::downgrade(&pcap_assembler.counter) as Weak<dyn RefCountable>),
    );
    stats_collector.register_countable(
        &QueueStats {
            id,
            module: mini_packet_queue,
        },
        Countable::Owned(Box::new(mini_packet_counter)),
    );
    (pcap_assembler, mini_packet_sender)
}

fn build_dispatchers(
    id: usize,
    links: Vec<Link>,
    stats_collector: Arc<stats::Collector>,
    config_handler: &ConfigHandler,
    queue_debugger: Arc<QueueDebugger>,
    is_ce_version: bool,
    synchronizer: &Arc<Synchronizer>,
    npb_bps_limit: Arc<LeakyBucket>,
    npb_arp_table: Arc<NpbArpTable>,
    rx_leaky_bucket: Arc<LeakyBucket>,
    policy_getter: PolicyGetter,
    exception_handler: ExceptionHandler,
    bpf_options: Arc<Mutex<BpfOptions>>,
    packet_sequence_uniform_output: DebugSender<BoxedPacketSequenceBlock>,
    proto_log_sender: DebugSender<BoxAppProtoLogsData>,
    pcap_batch_sender: DebugSender<BoxedPcapBatch>,
    tap_typer: Arc<CaptureNetworkTyper>,
    vm_mac_addrs: Vec<MacAddr>,
    gateway_vmac_addrs: Vec<MacAddr>,
    toa_info_sender: DebugSender<Box<(SocketAddr, SocketAddr)>>,
    l4_flow_aggr_sender: MultiDebugSender<BoxedTaggedFlow>,
    metrics_sender: DebugSender<BoxedDocument>,
    #[cfg(target_os = "linux")] netns: netns::NsFile,
    #[cfg(target_os = "linux")] kubernetes_poller: Arc<GenericPoller>,
    #[cfg(target_os = "linux")] libvirt_xml_extractor: Arc<LibvirtXmlExtractor>,
    #[cfg(target_os = "linux")] dpdk_ebpf_receiver: Option<Receiver<Box<packet::Packet<'static>>>>,
    #[cfg(target_os = "linux")] fanout_enabled: bool,
) -> Result<DispatcherComponent> {
    let candidate_config = &config_handler.candidate_config;
    let user_config = &candidate_config.user_config;
    let dispatcher_config = &candidate_config.dispatcher;
    let static_config = &config_handler.static_config;
    let agent_mode = static_config.agent_mode;
    let ctrl_ip = config_handler.ctrl_ip;
    let ctrl_mac = config_handler.ctrl_mac;
    let src_link = links.get(0).map(|l| l.to_owned()).unwrap_or_default();

    let (flow_sender, flow_receiver, counter) = queue::bounded_with_debug(
        user_config
            .processors
            .flow_log
            .tunning
            .flow_generator_queue_size,
        "1-tagged-flow-to-quadruple-generator",
        &queue_debugger,
    );
    stats_collector.register_countable(
        &QueueStats {
            id,
            module: "1-tagged-flow-to-quadruple-generator",
        },
        Countable::Owned(Box::new(counter)),
    );

    let (l7_stats_sender, l7_stats_receiver, counter) = queue::bounded_with_debug(
        user_config
            .processors
            .flow_log
            .tunning
            .flow_generator_queue_size,
        "1-l7-stats-to-quadruple-generator",
        &queue_debugger,
    );
    stats_collector.register_countable(
        &QueueStats {
            id,
            module: "1-l7-stats-to-quadruple-generator",
        },
        Countable::Owned(Box::new(counter)),
    );

    // create and start app proto logs
    let (log_sender, log_receiver, counter) = queue::bounded_with_debug(
        user_config
            .processors
            .flow_log
            .tunning
            .flow_generator_queue_size,
        "1-tagged-flow-to-app-protocol-logs",
        &queue_debugger,
    );
    stats_collector.register_countable(
        &QueueStats {
            id,
            module: "1-tagged-flow-to-app-protocol-logs",
        },
        Countable::Owned(Box::new(counter)),
    );

    let (session_aggr, counter) = SessionAggregator::new(
        log_receiver,
        proto_log_sender.clone(),
        id as u32,
        config_handler.log_parser(),
        synchronizer.ntp_diff(),
    );
    stats_collector.register_countable(
        &stats::SingleTagModule("l7_session_aggr", "index", id),
        Countable::Ref(Arc::downgrade(&counter) as Weak<dyn RefCountable>),
    );

    // Enterprise Edition Feature: packet-sequence
    // create and start packet sequence
    let (packet_sequence_sender, packet_sequence_receiver, counter) = queue::bounded_with_debug(
        user_config.processors.packet.tcp_header.sender_queue_size,
        "1-packet-sequence-block-to-parser",
        &queue_debugger,
    );
    stats_collector.register_countable(
        &QueueStats {
            id,
            module: "1-packet-sequence-block-to-parser",
        },
        Countable::Owned(Box::new(counter)),
    );

    let packet_sequence_parser = PacketSequenceParser::new(
        packet_sequence_receiver,
        packet_sequence_uniform_output,
        id as u32,
    );
    let (pcap_assembler, mini_packet_sender) = build_pcap_assembler(
        is_ce_version,
        &user_config.processors.packet.pcap_stream,
        &stats_collector,
        pcap_batch_sender.clone(),
        &queue_debugger,
        synchronizer.ntp_diff(),
        id,
    );

    let handler_builders = Arc::new(RwLock::new(vec![
        PacketHandlerBuilder::Pcap(mini_packet_sender),
        PacketHandlerBuilder::Npb(NpbBuilder::new(
            id,
            &candidate_config.npb,
            &queue_debugger,
            npb_bps_limit.clone(),
            npb_arp_table.clone(),
            stats_collector.clone(),
        )),
    ]));

    let pcap_interfaces = if candidate_config.capture_mode != PacketCaptureType::Local
        && candidate_config
            .user_config
            .inputs
            .cbpf
            .special_network
            .dpdk
            .source
            != DpdkSource::None
    {
        vec![]
    } else {
        links.clone()
    };

    let dispatcher_builder = DispatcherBuilder::new()
        .id(id)
        .pause(agent_mode == RunningMode::Managed)
        .handler_builders(handler_builders.clone())
        .ctrl_mac(ctrl_mac)
        .leaky_bucket(rx_leaky_bucket.clone())
        .options(Arc::new(Mutex::new(dispatcher::Options {
            #[cfg(any(target_os = "linux", target_os = "android"))]
            af_packet_version: dispatcher_config.af_packet_version,
            packet_blocks: dispatcher_config.af_packet_blocks,
            capture_mode: candidate_config.capture_mode,
            tap_mac_script: user_config
                .inputs
                .resources
                .private_cloud
                .vm_mac_mapping_script
                .clone(),
            is_ipv6: ctrl_ip.is_ipv6(),
            npb_port: user_config.outputs.npb.target_port,
            vxlan_flags: user_config.outputs.npb.custom_vxlan_flags,
            controller_port: static_config.controller_port,
            controller_tls_port: static_config.controller_tls_port,
            libpcap_enabled: user_config.inputs.cbpf.special_network.libpcap.enabled,
            snap_len: dispatcher_config.capture_packet_size as usize,
            dpdk_source: dispatcher_config.dpdk_source,
            dispatcher_queue: dispatcher_config.dispatcher_queue,
            packet_fanout_mode: user_config.inputs.cbpf.af_packet.tunning.packet_fanout_mode,
            vhost_socket_path: user_config
                .inputs
                .cbpf
                .special_network
                .vhost_user
                .vhost_socket_path
                .clone(),
            #[cfg(any(target_os = "linux", target_os = "android"))]
            cpu_set: dispatcher_config.cpu_set,
            #[cfg(target_os = "linux")]
            dpdk_ebpf_receiver,
            #[cfg(target_os = "linux")]
            dpdk_ebpf_windows: user_config
                .inputs
                .cbpf
                .special_network
                .dpdk
                .reorder_cache_window_size,
            #[cfg(target_os = "linux")]
            fanout_enabled,
            #[cfg(any(target_os = "linux", target_os = "android"))]
            promisc: user_config.inputs.cbpf.af_packet.tunning.promisc,
            skip_npb_bpf: user_config.inputs.cbpf.af_packet.skip_npb_bpf,
            ..Default::default()
        })))
        .bpf_options(bpf_options)
        .default_tap_type(
            (user_config
                .inputs
                .cbpf
                .physical_mirror
                .default_capture_network_type)
                .try_into()
                .unwrap_or(CaptureNetworkType::Cloud),
        )
        .mirror_traffic_pcp(
            user_config
                .inputs
                .cbpf
                .af_packet
                .vlan_pcp_in_physical_mirror_traffic,
        )
        .tap_typer(tap_typer.clone())
        .analyzer_dedup_disabled(user_config.inputs.cbpf.tunning.dispatcher_queue_enabled)
        .flow_output_queue(flow_sender.clone())
        .l7_stats_output_queue(l7_stats_sender.clone())
        .log_output_queue(log_sender.clone())
        .packet_sequence_output_queue(packet_sequence_sender) // Enterprise Edition Feature: packet-sequence
        .stats_collector(stats_collector.clone())
        .flow_map_config(config_handler.flow())
        .log_parser_config(config_handler.log_parser())
        .collector_config(config_handler.collector())
        .dispatcher_config(config_handler.dispatcher())
        .policy_getter(policy_getter)
        .exception_handler(exception_handler.clone())
        .ntp_diff(synchronizer.ntp_diff())
        .src_interface(
            if candidate_config.capture_mode != PacketCaptureType::Local {
                #[cfg(target_os = "linux")]
                if !fanout_enabled {
                    src_link.name.clone()
                } else {
                    "".into()
                }
                #[cfg(target_os = "windows")]
                "".into()
            } else {
                "".into()
            },
        )
        .agent_type(dispatcher_config.agent_type)
        .queue_debugger(queue_debugger.clone())
        .analyzer_queue_size(user_config.inputs.cbpf.tunning.raw_packet_queue_size)
        .pcap_interfaces(pcap_interfaces.clone())
        .tunnel_type_trim_bitmap(dispatcher_config.tunnel_type_trim_bitmap)
        .bond_group(dispatcher_config.bond_group.clone())
        .analyzer_raw_packet_block_size(
            user_config.inputs.cbpf.tunning.raw_packet_buffer_block_size,
        );
    #[cfg(target_os = "linux")]
    let dispatcher_builder = dispatcher_builder
        .netns(netns)
        .libvirt_xml_extractor(libvirt_xml_extractor.clone())
        .platform_poller(kubernetes_poller.clone());
    let dispatcher = match dispatcher_builder.build() {
        Ok(d) => d,
        Err(e) => {
            warn!(
                "dispatcher creation failed: {}, deepflow-agent restart...",
                e
            );
            thread::sleep(Duration::from_secs(1));
            return Err(e.into());
        }
    };
    let mut dispatcher_listener = dispatcher.listener();
    dispatcher_listener.on_config_change(dispatcher_config);
    dispatcher_listener.on_tap_interface_change(
        &links,
        dispatcher_config.if_mac_source,
        dispatcher_config.agent_type,
        &vec![],
    );
    dispatcher_listener.on_vm_change(&vm_mac_addrs, &gateway_vmac_addrs);
    synchronizer.add_flow_acl_listener(Box::new(dispatcher_listener.clone()));

    // create and start collector
    let collector = AgentComponents::new_collector(
        id,
        stats_collector.clone(),
        flow_receiver,
        toa_info_sender.clone(),
        Some(l4_flow_aggr_sender.clone()),
        metrics_sender.clone(),
        MetricsType::SECOND | MetricsType::MINUTE,
        config_handler,
        &queue_debugger,
        &synchronizer,
        agent_mode,
    );

    let l7_collector = AgentComponents::new_l7_collector(
        id,
        stats_collector.clone(),
        l7_stats_receiver,
        metrics_sender.clone(),
        MetricsType::SECOND | MetricsType::MINUTE,
        config_handler,
        &queue_debugger,
        &synchronizer,
        agent_mode,
    );
    Ok(DispatcherComponent {
        id,
        dispatcher,
        dispatcher_listener,
        session_aggregator: session_aggr,
        collector,
        l7_collector,
        packet_sequence_parser,
        pcap_assembler,
        handler_builders,
        src_link,
    })
}<|MERGE_RESOLUTION|>--- conflicted
+++ resolved
@@ -130,11 +130,7 @@
     packet::MiniPacket,
     proto::agent::{self, Exception, PacketCaptureType, SocketType},
     queue::{self, DebugSender, MultiDebugSender},
-<<<<<<< HEAD
     utils::net::{get_route_src_ip, IpMacPair, Link, MacAddr},
-=======
-    utils::net::{get_route_src_ip, Link, MacAddr},
->>>>>>> bdba5979
     LeakyBucket,
 };
 #[cfg(target_os = "linux")]
@@ -2375,12 +2371,8 @@
         let mut l4_flow_uniform_senders = Vec::new();
         let mut l4_flow_aggr_senders = Vec::new();
         for i in 0..user_config.outputs.flow_log.tunning.sender_threads {
-<<<<<<< HEAD
             let name: &'static str = Box::leak(format!("3-flowlog-to-collector-sender-{}", i).into_boxed_str());
-=======
-            let name: &'static str =
-                Box::leak(format!("3-flowlog-to-collector-sender-{}", i).into_boxed_str());
->>>>>>> bdba5979
+
             let (s, r, counter) = queue::bounded_with_debug(
                 user_config
                     .processors
