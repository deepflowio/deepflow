--- conflicted
+++ resolved
@@ -129,13 +129,8 @@
     debug::QueueDebugger,
     packet::MiniPacket,
     proto::agent::{self, Exception, PacketCaptureType, SocketType},
-<<<<<<< HEAD
     queue::{self, DebugSender, MultiDebugSender},
-    utils::net::{get_route_src_ip, Link, MacAddr},
-=======
-    queue::{self, DebugSender},
     utils::net::{get_route_src_ip, IpMacPair, Link, MacAddr},
->>>>>>> 6a91f9b3
     LeakyBucket,
 };
 #[cfg(target_os = "linux")]
