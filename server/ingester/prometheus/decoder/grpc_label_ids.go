/*
 * Copyright (c) 2023 Yunshan Networks
 *
 * Licensed under the Apache License, Version 2.0 (the "License");
 * you may not use this file except in compliance with the License.
 * You may obtain a copy of the License at
 *
 *     http://www.apache.org/licenses/LICENSE-2.0
 *
 * Unless required by applicable law or agreed to in writing, software
 * distributed under the License is distributed on an "AS IS" BASIS,
 * WITHOUT WARRANTIES OR CONDITIONS OF ANY KIND, either express or implied.
 * See the License for the specific language governing permissions and
 * limitations under the License.
 */

package decoder

import (
	"fmt"
	"net"
	"strconv"
	"strings"
	"time"

	"github.com/cornelk/hashmap"
	"github.com/golang/protobuf/proto"
	"github.com/prometheus/common/model"
	"github.com/spf13/cobra"
	"golang.org/x/net/context"

	"github.com/deepflowio/deepflow/message/trident"
	"github.com/deepflowio/deepflow/server/ingester/common"
	"github.com/deepflowio/deepflow/server/ingester/ingesterctl"
	"github.com/deepflowio/deepflow/server/libs/debug"
	"github.com/deepflowio/deepflow/server/libs/grpc"
	"github.com/deepflowio/deepflow/server/libs/utils"
)

const (
	METRICID_OFFSET = 32 // when generate columnIndexKey/metricTargetPairKey, high32 is metricID, low32 can be labelNameID/targetID
	JOBID_OFFSET    = 32 // when generate targetIdKey, high32 is JobId, low32 is instanceId
)

func columnIndexKey(metricID, labelNameID uint32) uint64 {
	return uint64(metricID)<<METRICID_OFFSET | uint64(labelNameID)
}

func targetIdKey(jobID, instanceID uint32) uint64 {
	return uint64(jobID)<<JOBID_OFFSET | uint64(instanceID)
}

func nameValueKey(nameID, valueID uint32) uint64 {
	return uint64(nameID)<<32 | uint64(valueID)
}

func metricTargetPairKey(metricID, targetID uint32) uint64 {
	return uint64(metricID)<<METRICID_OFFSET | uint64(targetID)
}

func (t *PrometheusLabelTable) QueryMetricID(metricName string) (uint32, bool) {
	return t.metricNameIDs.Get(metricName)
}

func (t *PrometheusLabelTable) QueryLabelNameID(labelName string) (uint32, bool) {
	return t.labelNameIDs.Get(labelName)
}

func (t *PrometheusLabelTable) QueryLabelValueID(labelValue string) (uint32, bool) {
	return t.labelValueIDs.Get(labelValue)
}

func (t *PrometheusLabelTable) QueryLabelNameValue(nameId, valueId uint32) bool {
	_, exists := t.labelNameValues.Get(nameValueKey(nameId, valueId))
	return exists
}

func (t *PrometheusLabelTable) QueryColumnIndex(metricID, labelNameID uint32) (uint32, bool) {
	return t.labelColumnIndexs.Get(columnIndexKey(metricID, labelNameID))
}

func (t *PrometheusLabelTable) QueryTargetID(jobID, instanceID uint32) (uint32, bool) {
	return t.targetIDs.Get(targetIdKey(jobID, instanceID))
}

func (t *PrometheusLabelTable) QueryMetricTargetPair(metricID, targetID uint32) bool {
	_, exists := t.metricTargetPair.Get(metricTargetPairKey(metricID, targetID))
	return exists
}

type RequestCounter struct {
	RequestCount        int64  `statsd:"request-count"`
	RequestTotalDelayNs int64  `statsd:"request-total-delay-ns"`
	ResponseFailed      int64  `statsd:"response-failed"`
	RequestLabelsCount  int64  `statsd:"request-labels-count"`
	ResponseLabelsCount int64  `statsd:"response-labels-count"`
	MetricUnknown       uint64 `statsd:"metric-unknown"`
	TargetIdZero        uint64 `statsd:"target-id-zero"`
	LabelNameUnknown    uint64 `statsd:"label-name-unknown"`
	LabelValueUnknown   uint64 `statsd:"label-value-unknown"`
}

func (t *PrometheusLabelTable) GetCounter() interface{} {
	var counter *RequestCounter
	counter, t.counter = t.counter, &RequestCounter{}
	return counter
}

type PrometheusLabelTable struct {
	ctlIP       string
	GrpcSession *grpc.GrpcSession

	metricNameIDs     *hashmap.Map[string, uint32]
	labelNameIDs      *hashmap.Map[string, uint32]
	labelValueIDs     *hashmap.Map[string, uint32]
	labelNameValues   *hashmap.Map[uint64, struct{}]
	labelColumnIndexs *hashmap.Map[uint64, uint32]
	targetIDs         *hashmap.Map[uint64, uint32]
	metricTargetPair  *hashmap.Map[uint64, struct{}]
	targetVersion     uint32

	counter *RequestCounter
	utils.Closable
}

func NewPrometheusLabelTable(controllerIPs []string, port, rpcMaxMsgSize int) *PrometheusLabelTable {
	ips := make([]net.IP, len(controllerIPs))
	for i, ipString := range controllerIPs {
		ips[i] = net.ParseIP(ipString)
		if ips[i].To4() != nil {
			ips[i] = ips[i].To4()
		}
	}
	t := &PrometheusLabelTable{
		GrpcSession:       &grpc.GrpcSession{},
		metricNameIDs:     hashmap.New[string, uint32](),   // metricName => metricID
		labelNameIDs:      hashmap.New[string, uint32](),   // labelName  => labelNameID
		labelValueIDs:     hashmap.New[string, uint32](),   // labelValue => labelValueID
		labelNameValues:   hashmap.New[uint64, struct{}](), // labelNameValue => exists
		labelColumnIndexs: hashmap.New[uint64, uint32](),   // metricID + LabelNameID => columnIndex
		targetIDs:         hashmap.New[uint64, uint32](),   // jobID + instanceID => targetID
		metricTargetPair:  hashmap.New[uint64, struct{}](), // metricID + targetID => exists
		counter:           &RequestCounter{},
	}
	t.GrpcSession.Init(ips, uint16(port), grpc.DEFAULT_SYNC_INTERVAL, rpcMaxMsgSize, nil)
	log.Infof("New PrometheusLabelTable ips:%v port:%d rpcMaxMsgSize:%d", ips, port, rpcMaxMsgSize)
	debug.ServerRegisterSimple(ingesterctl.CMD_PROMETHEUS_LABEL, t)
	common.RegisterCountableForIngester("prometheus-label-request", t)
	go t.UpdateTargetIdsRegularIntervals()
	return t
}

func (t *PrometheusLabelTable) UpdateTargetIdsRegularIntervals() {
	ticker := time.NewTicker(time.Minute)
	defer ticker.Stop()

	for range ticker.C {
		t.RequestAllTargetIDs()
	}
}

func (t *PrometheusLabelTable) RequestAllTargetIDs() {
	var response *trident.PrometheusTargetResponse
	err := t.GrpcSession.Request(func(ctx context.Context, remote net.IP) error {
		var err error
		c := t.GrpcSession.GetClient()
		if c == nil {
			return fmt.Errorf("can't get grpc client to %s", remote)
		}
		client := trident.NewSynchronizerClient(c)
		response, err = client.GetPrometheusTargets(ctx, &trident.PrometheusTargetRequest{Version: proto.Uint32(t.targetVersion)})
		return err
	})
	if err != nil {
<<<<<<< HEAD
		log.Warning("request all prometheus target ids failed: %s", err)
=======
		log.Warningf("request all prometheus target ids failed: %s", err)
>>>>>>> 12c4067a
		return
	}
	newVersion := response.GetVersion()
	if t.targetVersion != newVersion {
<<<<<<< HEAD
		log.Warning("prometheus target version update from %d to %d", t.targetVersion, newVersion)
=======
		log.Infof("prometheus target version update from %d to %d", t.targetVersion, newVersion)
>>>>>>> 12c4067a
		t.targetVersion = newVersion
		t.updatePrometheusTargets(response.GetResponseTargetIds())
	}
}

func (t *PrometheusLabelTable) RequestLabelIDs(request *trident.PrometheusLabelRequest) (*trident.PrometheusLabelResponse, error) {
	t.counter.RequestCount++
	t.counter.RequestLabelsCount += int64(len(request.GetRequestLabels()))
	var response *trident.PrometheusLabelResponse
	requestStart := time.Now()
	err := t.GrpcSession.Request(func(ctx context.Context, remote net.IP) error {
		var err error
		c := t.GrpcSession.GetClient()
		if c == nil {
			return fmt.Errorf("can't get grpc client to %s", remote)
		}
		client := trident.NewSynchronizerClient(c)
		response, err = client.GetPrometheusLabelIDs(ctx, request)
		return err
	})
	if err != nil {
		t.counter.ResponseFailed++
		return nil, err
	}

	t.counter.ResponseLabelsCount += int64(len(response.GetResponseLabelIds()))
	t.counter.RequestTotalDelayNs += int64(time.Since(requestStart))
	t.updatePrometheusLabels(response)

	return response, nil
}

func (t *PrometheusLabelTable) RequestAllLabelIDs() {
	log.Info("prometheus request all label IDs start")
	_, err := t.RequestLabelIDs(&trident.PrometheusLabelRequest{})
	if err != nil {
		log.Warning("request all prometheus label ids failed: %s", err)
	}
	log.Infof("prometheus request all label IDs end. %s", t.statsString())
}

func (t *PrometheusLabelTable) updatePrometheusTargets(targetIds []*trident.TargetResponse) {
	for _, target := range targetIds {
		targetId := target.GetTargetId()
		if targetId == 0 {
			if t.counter.TargetIdZero == 0 {
				log.Infof("prometheus label response target id 0: %s", target)
			}
			t.counter.TargetIdZero++
		}
		jobId := target.GetJobId()
		instanceId := target.GetInstanceId()
		t.labelValueIDs.Set(strings.Clone(target.GetJob()), jobId)
		t.labelValueIDs.Set(strings.Clone(target.GetInstance()), instanceId)
		t.targetIDs.Set(targetIdKey(jobId, instanceId), targetId)
		for _, metricId := range target.GetMetricIds() {
			t.metricTargetPair.Set(metricTargetPairKey(metricId, targetId), struct{}{})
		}
	}
}

func (t *PrometheusLabelTable) updatePrometheusLabels(resp *trident.PrometheusLabelResponse) {
	t.updatePrometheusTargets(resp.GetResponseTargetIds())

	for _, metric := range resp.GetResponseLabelIds() {
		metricName := metric.GetMetricName()
		if metricName == "" {
			t.counter.MetricUnknown++
			continue
		}
		metricId := metric.GetMetricId()
		t.metricNameIDs.Set(strings.Clone(metricName), metricId)
		var jobId, instanceId uint32
		for _, labelInfo := range metric.GetLabelIds() {
			name := labelInfo.GetName()
			nameId := labelInfo.GetNameId()
			if name != "" && nameId != 0 {
				t.labelNameIDs.Set(strings.Clone(name), nameId)
			} else {
				t.counter.LabelNameUnknown++
			}
			value := labelInfo.GetValue()
			valueId := labelInfo.GetValueId()
			if valueId != 0 {
				t.labelValueIDs.Set(strings.Clone(value), valueId)
			} else {
				t.counter.LabelValueUnknown++
			}
			if jobId == 0 && name == model.JobLabel {
				jobId = valueId
			} else if instanceId == 0 && name == model.InstanceLabel {
				instanceId = valueId
			}
			t.labelNameValues.Set(nameValueKey(nameId, valueId), struct{}{})

			cIndex := labelInfo.GetAppLabelColumnIndex()
			t.labelColumnIndexs.Set(columnIndexKey(metricId, nameId), cIndex)
		}

		targetId, ok := t.targetIDs.Get(targetIdKey(jobId, instanceId))
		if !ok {
			if t.counter.TargetIdZero == 0 {
				log.Warningf("prometheus label response label target invalid: jobId: %d, instanceId: %d, metric: %s", jobId, instanceId, metric)
			}
			t.counter.TargetIdZero++
			continue
		}
		if _, ok := t.metricTargetPair.Get(metricTargetPairKey(metricId, targetId)); !ok {
			t.metricTargetPair.Set(metricTargetPairKey(metricId, targetId), struct{}{})
		}
	}
}

func (t *PrometheusLabelTable) GetMaxAppLabelColumnIndex() int {
	return int(getUInt64MapMaxValue(t.labelColumnIndexs))
}

func (t *PrometheusLabelTable) metricIDsString(filter string) string {
	sb := &strings.Builder{}
	sb.WriteString("\nmetricName                                                                                            metricId\n")
	sb.WriteString("---------------------------------------------------------------------------------------------------------------\n")
	t.metricNameIDs.Range(func(k string, v uint32) bool {
		row := fmt.Sprintf("%-100s  %d\n", k, v)
		if strings.Contains(row, filter) {
			sb.WriteString(row)
		}
		return true
	})
	return sb.String()
}

func (t *PrometheusLabelTable) nameIDsString(filter string) string {
	sb := &strings.Builder{}
	sb.WriteString("\nname                                                              nameId\n")
	sb.WriteString("--------------------------------------------------------------------------\n")
	t.labelNameIDs.Range(func(k string, v uint32) bool {
		row := fmt.Sprintf("%-64s  %d\n", k, v)
		if strings.Contains(row, filter) {
			sb.WriteString(row)
		}
		return true
	})
	return sb.String()
}

func (t *PrometheusLabelTable) valueIDsString(filter string) string {
	sb := &strings.Builder{}
	sb.WriteString("\nvalue                                                                                                                             valueId\n")
	sb.WriteString("--------------------------------------------------------------------------------------------------------------------------------------------\n")
	t.labelValueIDs.Range(func(k string, v uint32) bool {
		row := fmt.Sprintf("%-128s  %d\n", k, v)
		if strings.Contains(row, filter) {
			sb.WriteString(row)
		}
		return true
	})
	return sb.String()
}

func (t *PrometheusLabelTable) columnIndexString(filter string) string {
	sb := &strings.Builder{}
	sb.WriteString("\ncolumnIndex  metricName                                                                                            metricId   name                                                              nameId\n")
	sb.WriteString("--------------------------------------------------------------------------------------------------------------------------------------------------------------------------------------------------------\n")
	t.labelColumnIndexs.Range(func(k uint64, v uint32) bool {
		metricId := k >> METRICID_OFFSET
		nameId := k << (64 - METRICID_OFFSET) >> (64 - METRICID_OFFSET)
		metricName, name := "", ""
		t.metricNameIDs.Range(func(n string, i uint32) bool {
			if i == uint32(metricId) {
				metricName = n
				return false
			}
			return true
		})
		t.labelNameIDs.Range(func(n string, i uint32) bool {
			if i == uint32(nameId) {
				name = n
				return false
			}
			return true
		})
		row := fmt.Sprintf("%-11d  %-100s  %-9d  %-64s  %-6d\n", v, metricName, metricId, name, nameId)
		if strings.Contains(row, filter) {
			sb.WriteString(row)
		}
		return true
	})
	return sb.String()
}

func (t *PrometheusLabelTable) targetString(filter string) string {
	sb := &strings.Builder{}
	sb.WriteString("\ntargetId     job                                                              jobId    instance                          instanceId\n")
	sb.WriteString("---------------------------------------------------------------------------------------------------------------------------------------------------------------------------------------------------------------------------------------------------------------------------\n")

	t.targetIDs.Range(func(k uint64, v uint32) bool {
		jobId := k >> 32
		instanceId := k << (64 - JOBID_OFFSET) >> (64 - JOBID_OFFSET)
		job, instance := "", ""
		t.labelValueIDs.Range(func(n string, i uint32) bool {
			if i == uint32(jobId) {
				job = n
			} else if i == uint32(instanceId) {
				instance = n
			}
			if job != "" && instance != "" {
				return false
			}
			return true
		})
		row := fmt.Sprintf("%-10d   %-64s  %-5d   %-32s     %d\n", v, job, jobId, instance, instanceId)
		if strings.Contains(row, filter) {
			sb.WriteString(row)
		}
		return true

	})
	return sb.String()
}

func getStringMapMaxValue(m *hashmap.Map[string, uint32]) uint32 {
	maxId := uint32(0)
	m.Range(func(n string, i uint32) bool {
		if i > maxId {
			maxId = i
		}
		return true
	})
	return maxId
}

func getUInt64MapMaxValue(m *hashmap.Map[uint64, uint32]) uint32 {
	maxId := uint32(0)
	m.Range(func(n uint64, i uint32) bool {
		if i > maxId {
			maxId = i
		}
		return true
	})
	return maxId
}

func (t *PrometheusLabelTable) statsString() string {
	sb := &strings.Builder{}
	sb.WriteString("\ntableType  total-count  max-id\n")
	sb.WriteString("--------------------------------\n")
	sb.WriteString(fmt.Sprintf("%-9s  %-11d  %-6d\n", "metric", t.metricNameIDs.Len(), getStringMapMaxValue(t.metricNameIDs)))
	sb.WriteString(fmt.Sprintf("%-9s  %-11d  %-6d\n", "name", t.labelNameIDs.Len(), getStringMapMaxValue(t.labelNameIDs)))
	sb.WriteString(fmt.Sprintf("%-9s  %-11d  %-6d\n", "value", t.labelValueIDs.Len(), getStringMapMaxValue(t.labelValueIDs)))
	sb.WriteString(fmt.Sprintf("%-9s  %-11d  %-6d\n", "column", t.labelColumnIndexs.Len(), getUInt64MapMaxValue(t.labelColumnIndexs)))
	sb.WriteString(fmt.Sprintf("%-9s  %-11d  %-6d\n", "target", t.targetIDs.Len(), getUInt64MapMaxValue(t.targetIDs)))
	sb.WriteString(fmt.Sprintf("%-9s  %-11d\n", "tgtMtr", t.metricTargetPair.Len()))
	return sb.String()
}

func (t *PrometheusLabelTable) HandleSimpleCommand(op uint16, arg string) string {
	cmd := labelCmds[op]
	switch cmd {
	case "metric":
		return t.metricIDsString(arg)
	case "name":
		return t.nameIDsString(arg)
	case "value":
		return t.valueIDsString(arg)
	case "column":
		return t.columnIndexString(arg)
	case "target":
		return t.targetString(arg)
	case "stats":
		return t.statsString()
	case "test":
		return t.testString(arg)
	case "explain":
		return t.explainString(arg)
	}
	return t.statsString()
}

// request string as: metric=xxx,job=xxx,instance=xxx,label1=xxx,label2=xxx
func (t *PrometheusLabelTable) testString(request string) string {
	req := &trident.PrometheusLabelRequest{}
	metricReq := &trident.MetricLabelRequest{}
	targetReq := &trident.TargetRequest{}
	keyValues := strings.Split(request, ",")
	for _, kv := range keyValues {
		kv := strings.Split(kv, "=")
		if len(kv) != 2 {
			continue
		}
		if kv[0] == "metric" {
			metricReq.MetricName = &(kv[1])
		} else if kv[0] == "job" {
			job := kv[1]
			targetReq.Job = &job
			addLabel(metricReq, kv[0], kv[1])
		} else if kv[0] == "instance" {
			instance := kv[1]
			targetReq.Instance = &instance
			addLabel(metricReq, kv[0], kv[1])
		} else {
			addLabel(metricReq, kv[0], kv[1])
		}
	}
	req.RequestLabels = append(req.RequestLabels, metricReq)
	req.RequestTargets = append(req.RequestTargets, targetReq)
	resp, err := t.RequestLabelIDs(req)
	if err != nil {
		return fmt.Sprintf("request: %s\nresponse failed: %s", req, err)
	}
	return fmt.Sprintf("request: %s\nresponse: %s", req, resp)
}

// explain string as: xxx|xxx|xxxx|xxxx|...,   means: metric_id|target_id|app_label_value_id_1|app_label_value_id_2|...
func (t *PrometheusLabelTable) explainString(str string) string {
	values := strings.Split(str, "|")
	intValues := []int{}
	for _, v := range values {
		i := strings.TrimSpace(v)
		if len(i) > 0 {
			integer, _ := strconv.Atoi(i)
			intValues = append(intValues, integer)
		}
	}
	explainStr, explainedStr := "", ""
	for i, v := range intValues {
		if i == 0 {
			explainStr += fmt.Sprintf("metric_id=%d,", v)
		} else if i == 1 {
			explainStr += fmt.Sprintf("target_id=%d,", v)
		} else {
			explainStr += fmt.Sprintf("app_label_value_id_%d=%d,", i-1, v)
		}
	}
	metricName, job, instance := "", "", ""
	if len(intValues) < 1 || intValues[0] == 0 {
		return fmt.Sprintf("invalid metric_id, %s", explainStr)
	}
	metricId := intValues[0]
	t.metricNameIDs.Range(func(n string, i uint32) bool {
		if i == uint32(metricId) {
			metricName = n
			return false
		}
		return true
	})

	if len(intValues) < 2 || intValues[1] == 0 {
		return fmt.Sprintf("invalid target_id, %s", explainStr)
	}
	targetId := uint32(intValues[1])
	t.targetIDs.Range(func(k uint64, v uint32) bool {
		if v != targetId {
			return true
		}
		jobId := k >> 32
		instanceId := k << (64 - JOBID_OFFSET) >> (64 - JOBID_OFFSET)
		t.labelValueIDs.Range(func(n string, i uint32) bool {
			if i == uint32(jobId) {
				job = n
			} else if i == uint32(instanceId) {
				instance = n
			}
			if job != "" && instance != "" {
				return false
			}
			return true
		})
		return false
	})

	names, values := make([]string, len(intValues)-1), make([]string, len(intValues)-1)

	for i, valueId := range intValues[2:] {
		t.labelColumnIndexs.Range(func(k uint64, v uint32) bool {
			mid := k >> METRICID_OFFSET
			if uint64(metricId) != mid {
				return true
			}
			if v == uint32(i+1) {
				nameId := k << (64 - METRICID_OFFSET) >> (64 - METRICID_OFFSET)
				name, value := "", ""
				t.labelNameIDs.Range(func(n string, i uint32) bool {
					if i == uint32(nameId) {
						name = n
						return false
					}
					return true
				})
				t.labelValueIDs.Range(func(n string, i uint32) bool {
					if i == uint32(valueId) {
						value = n
						return false
					}
					return true
				})
				names[v] = name
				values[v] = value
				return false
			}
			return true
		})

	}

	explainedStr += fmt.Sprintf("metric=%s,job=%s,instance=%s,", metricName, job, instance)
	for i := range names {
		if i == 0 {
			continue
		}
		explainedStr += fmt.Sprintf("[%d]%s=%s,", i, names[i], values[i])
	}

	return fmt.Sprintf("explain: %s\nexplained: %s", explainStr, explainedStr)
}

var labelCmds = []string{"metric", "name", "value", "column", "target", "stats", "test", "explain"}
var cmdHelps = []string{"[filter]", "[filter]", "[filter]", "[filter]", "[filter]", "", "metric=xxx,job=xxx,instance=xxx,label1=xxx,label2=xxx", "xxx|xxx|xxxx|xxxx|..., means: metric_id|target_id|app_label_value_id_1|app_label_value_id_2|..."}

func RegisterClientPrometheusLabelCommand() *cobra.Command {
	operates := []debug.CmdHelper{}
	for i, cmd := range labelCmds {
		operates = append(operates, debug.CmdHelper{Cmd: cmd, Helper: cmdHelps[i]})
	}

	return debug.ClientRegisterSimple(ingesterctl.CMD_PROMETHEUS_LABEL,
		debug.CmdHelper{
			Cmd:    "label",
			Helper: "show prometheus label info",
		},
		operates,
	)
}<|MERGE_RESOLUTION|>--- conflicted
+++ resolved
@@ -172,20 +172,12 @@
 		return err
 	})
 	if err != nil {
-<<<<<<< HEAD
-		log.Warning("request all prometheus target ids failed: %s", err)
-=======
 		log.Warningf("request all prometheus target ids failed: %s", err)
->>>>>>> 12c4067a
 		return
 	}
 	newVersion := response.GetVersion()
 	if t.targetVersion != newVersion {
-<<<<<<< HEAD
-		log.Warning("prometheus target version update from %d to %d", t.targetVersion, newVersion)
-=======
 		log.Infof("prometheus target version update from %d to %d", t.targetVersion, newVersion)
->>>>>>> 12c4067a
 		t.targetVersion = newVersion
 		t.updatePrometheusTargets(response.GetResponseTargetIds())
 	}
